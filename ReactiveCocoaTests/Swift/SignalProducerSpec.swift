//
//  SignalProducerSpec.swift
//  ReactiveCocoa
//
//  Created by Justin Spahr-Summers on 2015-01-23.
//  Copyright (c) 2015 GitHub. All rights reserved.
//

import Foundation

import Result
import Nimble
import Quick
import ReactiveCocoa

class SignalProducerSpec: QuickSpec {
	override func spec() {
		describe("init") {
			it("should run the handler once per start()") {
				var handlerCalledTimes = 0
				let signalProducer = SignalProducer<String, NSError>() { observer, disposable in
					handlerCalledTimes += 1

					return
				}

				signalProducer.start()
				signalProducer.start()

				expect(handlerCalledTimes) == 2
			}

			it("should release signal observers when given disposable is disposed") {
				var disposable: Disposable!

				let producer = SignalProducer<Int, NoError> { observer, innerDisposable in
					disposable = innerDisposable

					innerDisposable += {
						// This is necessary to keep the observer long enough to
						// even test the memory management.
						observer.sendNext(0)
					}
				}

				weak var objectRetainedByObserver: NSObject?
				producer.startWithSignal { signal, _ in
					let object = NSObject()
					objectRetainedByObserver = object
					signal.observeNext { _ in _ = object }
				}

				expect(objectRetainedByObserver).toNot(beNil())

				disposable.dispose()
				expect(objectRetainedByObserver).to(beNil())
			}

			it("should dispose of added disposables upon completion") {
				let addedDisposable = SimpleDisposable()
				var observer: Signal<(), NoError>.Observer!

				let producer = SignalProducer<(), NoError>() { incomingObserver, disposable in
					disposable += addedDisposable
					observer = incomingObserver
				}

				producer.start()
				expect(addedDisposable.isDisposed) == false

				observer.sendCompleted()
				expect(addedDisposable.isDisposed) == true
			}

			it("should dispose of added disposables upon error") {
				let addedDisposable = SimpleDisposable()
				var observer: Signal<(), TestError>.Observer!

				let producer = SignalProducer<(), TestError>() { incomingObserver, disposable in
					disposable += addedDisposable
					observer = incomingObserver
				}

				producer.start()
				expect(addedDisposable.isDisposed) == false

				observer.sendFailed(.default)
				expect(addedDisposable.isDisposed) == true
			}

			it("should dispose of added disposables upon interruption") {
				let addedDisposable = SimpleDisposable()
				var observer: Signal<(), NoError>.Observer!

				let producer = SignalProducer<(), NoError>() { incomingObserver, disposable in
					disposable += addedDisposable
					observer = incomingObserver
				}

				producer.start()
				expect(addedDisposable.isDisposed) == false

				observer.sendInterrupted()
				expect(addedDisposable.isDisposed) == true
			}

			it("should dispose of added disposables upon start() disposal") {
				let addedDisposable = SimpleDisposable()

				let producer = SignalProducer<(), TestError>() { _, disposable in
					disposable += addedDisposable
					return
				}

				let startDisposable = producer.start()
				expect(addedDisposable.isDisposed) == false

				startDisposable.dispose()
				expect(addedDisposable.isDisposed) == true
			}
		}

		describe("init(signal:)") {
			var signal: Signal<Int, TestError>!
			var observer: Signal<Int, TestError>.Observer!

			beforeEach {
				// Cannot directly assign due to compiler crash on Xcode 7.0.1
				let (signalTemp, observerTemp) = Signal<Int, TestError>.pipe()
				signal = signalTemp
				observer = observerTemp
			}

			it("should emit values then complete") {
				let producer = SignalProducer<Int, TestError>(signal: signal)

				var values: [Int] = []
				var error: TestError?
				var completed = false
				producer.start { event in
					switch event {
					case let .next(value):
						values.append(value)
					case let .failed(err):
						error = err
					case .completed:
						completed = true
					default:
						break
					}
				}

				expect(values) == []
				expect(error).to(beNil())
				expect(completed) == false

				observer.sendNext(1)
				expect(values) == [ 1 ]
				observer.sendNext(2)
				observer.sendNext(3)
				expect(values) == [ 1, 2, 3 ]

				observer.sendCompleted()
				expect(completed) == true
			}

			it("should emit error") {
				let producer = SignalProducer<Int, TestError>(signal: signal)

				var error: TestError?
				let sentError = TestError.default

				producer.start { event in
					switch event {
					case let .failed(err):
						error = err
					default:
						break
					}
				}

				expect(error).to(beNil())

				observer.sendFailed(sentError)
				expect(error) == sentError
			}
		}

		describe("init(value:)") {
			it("should immediately send the value then complete") {
				let producerValue = "StringValue"
				let signalProducer = SignalProducer<String, NSError>(value: producerValue)

				expect(signalProducer).to(sendValue(producerValue, sendError: nil, complete: true))
			}
		}

		describe("init(error:)") {
			it("should immediately send the error") {
				let producerError = NSError(domain: "com.reactivecocoa.errordomain", code: 4815, userInfo: nil)
				let signalProducer = SignalProducer<Int, NSError>(error: producerError)

				expect(signalProducer).to(sendValue(nil, sendError: producerError, complete: false))
			}
		}

		describe("init(result:)") {
			it("should immediately send the value then complete") {
				let producerValue = "StringValue"
				let producerResult = .Success(producerValue) as Result<String, NSError>
				let signalProducer = SignalProducer(result: producerResult)

				expect(signalProducer).to(sendValue(producerValue, sendError: nil, complete: true))
			}

			it("should immediately send the error") {
				let producerError = NSError(domain: "com.reactivecocoa.errordomain", code: 4815, userInfo: nil)
				let producerResult = .Failure(producerError) as Result<String, NSError>
				let signalProducer = SignalProducer(result: producerResult)

				expect(signalProducer).to(sendValue(nil, sendError: producerError, complete: false))
			}
		}

		describe("init(values:)") {
			it("should immediately send the sequence of values") {
				let sequenceValues = [1, 2, 3]
				let signalProducer = SignalProducer<Int, NSError>(values: sequenceValues)

				expect(signalProducer).to(sendValues(sequenceValues, sendError: nil, complete: true))
			}
		}

		describe("SignalProducer.empty") {
			it("should immediately complete") {
				let signalProducer = SignalProducer<Int, NSError>.empty

				expect(signalProducer).to(sendValue(nil, sendError: nil, complete: true))
			}
		}

		describe("SignalProducer.never") {
			it("should not send any events") {
				let signalProducer = SignalProducer<Int, NSError>.never

				expect(signalProducer).to(sendValue(nil, sendError: nil, complete: false))
			}
		}

<<<<<<< HEAD
		describe("SignalProducer.buffer") {
			it("should replay buffered events when started, then forward events as added") {
				let (producer, observer) = SignalProducer<Int, NSError>.buffer(upTo: Int.max)

				observer.sendNext(1)
				observer.sendNext(2)
				observer.sendNext(3)

				var values: [Int] = []
				var completed = false
				producer.start { event in
					switch event {
					case let .next(value):
						values.append(value)
					case .completed:
						completed = true
					default:
						break
					}
				}

				expect(values) == [1, 2, 3]
				expect(completed) == false

				observer.sendNext(4)
				observer.sendNext(5)

				expect(values) == [1, 2, 3, 4, 5]
				expect(completed) == false

				observer.sendCompleted()

				expect(values) == [1, 2, 3, 4, 5]
				expect(completed) == true
			}

			it("should drop earliest events to maintain the capacity") {
				let (producer, observer) = SignalProducer<Int, TestError>.buffer(upTo: 1)

				observer.sendNext(1)
				observer.sendNext(2)

				var values: [Int] = []
				var error: TestError?
				producer.start { event in
					switch event {
					case let .next(value):
						values.append(value)
					case let .failed(err):
						error = err
					default:
						break
					}
				}
				
				expect(values) == [2]
				expect(error).to(beNil())

				observer.sendNext(3)
				observer.sendNext(4)

				expect(values) == [2, 3, 4]
				expect(error).to(beNil())

				observer.sendFailed(.default)

				expect(values) == [2, 3, 4]
				expect(error) == TestError.default
			}
			
			it("should always replay termination event") {
				let (producer, observer) = SignalProducer<Int, TestError>.buffer(upTo: 0)
				var completed = false
				
				observer.sendCompleted()
				
				producer.startWithCompleted {
					completed = true
				}
				
				expect(completed) == true
			}
			
			it("should replay values after being terminated") {
				let (producer, observer) = SignalProducer<Int, TestError>.buffer(upTo: 1)
				var value: Int?
				var completed = false
				
				observer.sendNext(123)
				observer.sendCompleted()
				
				producer.start { event in
					switch event {
					case let .next(val):
						value = val
					case .completed:
						completed = true
					default:
						break
					}
				}
				
				expect(value) == 123
				expect(completed) == true
			}

			it("should not deadlock when started while sending") {
				let (producer, observer) = SignalProducer<Int, NoError>.buffer(upTo: Int.max)

				observer.sendNext(1)
				observer.sendNext(2)
				observer.sendNext(3)

				var values: [Int] = []
				producer.startWithCompleted {
					values = []

					producer.startWithNext { value in
						values.append(value)
					}
				}

				observer.sendCompleted()
				expect(values) == [ 1, 2, 3 ]
			}

			it("should not deadlock in pair when started while sending") {
				let (producer1, observer1) = SignalProducer<String, NoError>.buffer(upTo: Int.max)
				let (producer2, observer2) = SignalProducer<String, NoError>.buffer(upTo: Int.max)

				observer1.sendNext("A")
				observer1.sendNext("B")
				observer2.sendNext("1")
				observer2.sendNext("2")

				var valuePairs: [String] = []
				producer1.startWithCompleted {
					producer2.startWithCompleted {
						valuePairs = []
						producer1.startWithNext { value1 in
							producer2.startWithNext { value2 in
								valuePairs.append(value1 + value2)
							}
						}
					}
				}

				observer1.sendCompleted()
				observer2.sendCompleted()
				expect(valuePairs) == [ "A1", "A2", "B1", "B2" ]
			}

			it("should buffer values before sending recursively to new observers") {
				let (producer, observer) = SignalProducer<Int, NoError>.buffer(upTo: Int.max)

				var values: [Int] = []
				var lastBufferedValues: [Int] = []

				producer.startWithNext { newValue in
					values.append(newValue)

					var bufferedValues: [Int] = []
					
					producer.startWithNext { bufferedValue in
						bufferedValues.append(bufferedValue)
					}

					expect(bufferedValues) == values
					lastBufferedValues = bufferedValues
				}

				observer.sendNext(1)
				expect(values) == [ 1 ]
				expect(lastBufferedValues) == values

				observer.sendNext(2)
				expect(values) == [ 1, 2 ]
				expect(lastBufferedValues) == values

				observer.sendNext(3)
				expect(values) == [ 1, 2, 3 ]
				expect(lastBufferedValues) == values
			}
		}

=======
>>>>>>> 731e9b0b
		describe("trailing closure") {
			it("receives next values") {
				let (producer, observer) = SignalProducer<Int, NoError>.pipe()

				var values = [Int]()
				producer.startWithNext { next in
					values.append(next)
				}

				observer.sendNext(1)
				expect(values) == [1]
			}
		}

		describe("SignalProducer.attempt") {
			it("should run the operation once per start()") {
				var operationRunTimes = 0
				let operation: () -> Result<String, NSError> = {
					operationRunTimes += 1

					return .Success("OperationValue")
				}

				SignalProducer.attempt(operation).start()
				SignalProducer.attempt(operation).start()

				expect(operationRunTimes) == 2
			}

			it("should send the value then complete") {
				let operationReturnValue = "OperationValue"
				let operation: () -> Result<String, NSError> = {
					return .Success(operationReturnValue)
				}

				let signalProducer = SignalProducer.attempt(operation)

				expect(signalProducer).to(sendValue(operationReturnValue, sendError: nil, complete: true))
			}

			it("should send the error") {
				let operationError = NSError(domain: "com.reactivecocoa.errordomain", code: 4815, userInfo: nil)
				let operation: () -> Result<String, NSError> = {
					return .Failure(operationError)
				}

				let signalProducer = SignalProducer.attempt(operation)

				expect(signalProducer).to(sendValue(nil, sendError: operationError, complete: false))
			}
		}

		describe("startWithSignal") {
			it("should invoke the closure before any effects or events") {
				var started = false
				var value: Int?

				SignalProducer<Int, NoError>(value: 42)
					.on(started: {
						started = true
					}, next: {
						value = $0
					})
					.startWithSignal { _ in
						expect(started) == false
						expect(value).to(beNil())
					}

				expect(started) == true
				expect(value) == 42
			}

			it("should dispose of added disposables if disposed") {
				let addedDisposable = SimpleDisposable()
				var disposable: Disposable!

				let producer = SignalProducer<Int, NoError>() { _, disposable in
					disposable += addedDisposable
					return
				}

				producer.startWithSignal { _, innerDisposable in
					disposable = innerDisposable
				}

				expect(addedDisposable.isDisposed) == false

				disposable.dispose()
				expect(addedDisposable.isDisposed) == true
			}

			it("should send interrupted if disposed") {
				var interrupted = false
				var disposable: Disposable!

				SignalProducer<Int, NoError>(value: 42)
					.start(on: TestScheduler())
					.startWithSignal { signal, innerDisposable in
						signal.observeInterrupted {
							interrupted = true
						}

						disposable = innerDisposable
					}

				expect(interrupted) == false

				disposable.dispose()
				expect(interrupted) == true
			}

			it("should release signal observers if disposed") {
				weak var objectRetainedByObserver: NSObject?
				var disposable: Disposable!

				let producer = SignalProducer<Int, NoError>.never
				producer.startWithSignal { signal, innerDisposable in
					let object = NSObject()
					objectRetainedByObserver = object
					signal.observeNext { _ in _ = object.description }
					disposable = innerDisposable
				}

				expect(objectRetainedByObserver).toNot(beNil())

				disposable.dispose()
				expect(objectRetainedByObserver).to(beNil())
			}

			it("should not trigger effects if disposed before closure return") {
				var started = false
				var value: Int?

				SignalProducer<Int, NoError>(value: 42)
					.on(started: {
						started = true
					}, next: {
						value = $0
					})
					.startWithSignal { _, disposable in
						expect(started) == false
						expect(value).to(beNil())

						disposable.dispose()
					}

				expect(started) == false
				expect(value).to(beNil())
			}

			it("should send interrupted if disposed before closure return") {
				var interrupted = false

				SignalProducer<Int, NoError>(value: 42)
					.startWithSignal { signal, disposable in
						expect(interrupted) == false

						signal.observeInterrupted {
							interrupted = true
						}

						disposable.dispose()
					}

				expect(interrupted) == true
			}

			it("should dispose of added disposables upon completion") {
				let addedDisposable = SimpleDisposable()
				var observer: Signal<Int, TestError>.Observer!

				let producer = SignalProducer<Int, TestError>() { incomingObserver, disposable in
					disposable += addedDisposable
					observer = incomingObserver
				}

				producer.startWithSignal { _ in }
				expect(addedDisposable.isDisposed) == false

				observer.sendCompleted()
				expect(addedDisposable.isDisposed) == true
			}

			it("should dispose of added disposables upon error") {
				let addedDisposable = SimpleDisposable()
				var observer: Signal<Int, TestError>.Observer!

				let producer = SignalProducer<Int, TestError>() { incomingObserver, disposable in
					disposable += addedDisposable
					observer = incomingObserver
				}

				producer.startWithSignal { _ in }
				expect(addedDisposable.isDisposed) == false

				observer.sendFailed(.default)
				expect(addedDisposable.isDisposed) == true
			}
		}

		describe("start") {
			it("should immediately begin sending events") {
				let producer = SignalProducer<Int, NoError>(values: [1, 2])

				var values: [Int] = []
				var completed = false
				producer.start { event in
					switch event {
					case let .next(value):
						values.append(value)
					case .completed:
						completed = true
					default:
						break
					}
				}

				expect(values) == [1, 2]
				expect(completed) == true
			}

			it("should send interrupted if disposed") {
				let producer = SignalProducer<(), NoError>.never

				var interrupted = false
				let disposable = producer.startWithInterrupted {
					interrupted = true
				}

				expect(interrupted) == false

				disposable.dispose()
				expect(interrupted) == true
			}

			it("should release observer when disposed") {
				weak var objectRetainedByObserver: NSObject?
				var disposable: Disposable!
				let test = {
					let producer = SignalProducer<Int, NoError>.never
					let object = NSObject()
					objectRetainedByObserver = object
					disposable = producer.startWithNext { _ in _ = object }
				}

				test()
				expect(objectRetainedByObserver).toNot(beNil())

				disposable.dispose()
				expect(objectRetainedByObserver).to(beNil())
			}

			describe("trailing closure") {
				it("receives next values") {
					let (producer, observer) = SignalProducer<Int, NoError>.pipe()

					var values = [Int]()
					producer.startWithNext { next in
						values.append(next)
					}

					observer.sendNext(1)
					observer.sendNext(2)
					observer.sendNext(3)

					observer.sendCompleted()

					expect(values) == [1, 2, 3]
				}

				it("receives results") {
					let (producer, observer) = SignalProducer<Int, TestError>.pipe()

					var results: [Result<Int, TestError>] = []
					producer.startWithResult { results.append($0) }

					observer.sendNext(1)
					observer.sendNext(2)
					observer.sendNext(3)
					observer.sendFailed(.Default)

					observer.sendCompleted()

					expect(results).to(haveCount(4))
					expect(results[0].value) == 1
					expect(results[1].value) == 2
					expect(results[2].value) == 3
					expect(results[3].error) == .Default
				}
			}
		}

		describe("lift") {
			describe("over unary operators") {
				it("should invoke transformation once per started signal") {
					let baseProducer = SignalProducer<Int, NoError>(values: [1, 2])

					var counter = 0
					let transform = { (signal: Signal<Int, NoError>) -> Signal<Int, NoError> in
						counter += 1
						return signal
					}

					let producer = baseProducer.lift(transform)
					expect(counter) == 0

					producer.start()
					expect(counter) == 1

					producer.start()
					expect(counter) == 2
				}

				it("should not miss any events") {
					let baseProducer = SignalProducer<Int, NoError>(values: [1, 2, 3, 4])

					let producer = baseProducer.lift { signal in
						return signal.map { $0 * $0 }
					}
					let result = producer.collect().single()

					expect(result?.value) == [1, 4, 9, 16]
				}
			}

			describe("over binary operators") {
				it("should invoke transformation once per started signal") {
					let baseProducer = SignalProducer<Int, NoError>(values: [1, 2])
					let otherProducer = SignalProducer<Int, NoError>(values: [3, 4])

					var counter = 0
					let transform = { (signal: Signal<Int, NoError>) -> (Signal<Int, NoError>) -> Signal<(Int, Int), NoError> in
						return { otherSignal in
							counter += 1
							return Signal.zip(signal, otherSignal)
						}
					}

					let producer = baseProducer.lift(transform)(otherProducer)
					expect(counter) == 0

					producer.start()
					expect(counter) == 1

					producer.start()
					expect(counter) == 2
				}

				it("should not miss any events") {
					let baseProducer = SignalProducer<Int, NoError>(values: [1, 2, 3])
					let otherProducer = SignalProducer<Int, NoError>(values: [4, 5, 6])

					let transform = { (signal: Signal<Int, NoError>) -> (Signal<Int, NoError>) -> Signal<Int, NoError> in
						return { otherSignal in
							return Signal.zip(signal, otherSignal).map { first, second in first + second }
						}
					}

					let producer = baseProducer.lift(transform)(otherProducer)
					let result = producer.collect().single()

					expect(result?.value) == [5, 7, 9]
				}
			}

			describe("over binary operators with signal") {
				it("should invoke transformation once per started signal") {
					let baseProducer = SignalProducer<Int, NoError>(values: [1, 2])
					let (otherSignal, otherSignalObserver) = Signal<Int, NoError>.pipe()

					var counter = 0
					let transform = { (signal: Signal<Int, NoError>) -> (Signal<Int, NoError>) -> Signal<(Int, Int), NoError> in
						return { otherSignal in
							counter += 1
							return Signal.zip(signal, otherSignal)
						}
					}

					let producer = baseProducer.lift(transform)(otherSignal)
					expect(counter) == 0

					producer.start()
					otherSignalObserver.sendNext(1)
					expect(counter) == 1

					producer.start()
					otherSignalObserver.sendNext(2)
					expect(counter) == 2
				}

				it("should not miss any events") {
					let baseProducer = SignalProducer<Int, NoError>(values: [ 1, 2, 3 ])
					let (otherSignal, otherSignalObserver) = Signal<Int, NoError>.pipe()

					let transform = { (signal: Signal<Int, NoError>) -> (Signal<Int, NoError>) -> Signal<Int, NoError> in
						return { otherSignal in
							return Signal.zip(signal, otherSignal).map(+)
						}
					}

					let producer = baseProducer.lift(transform)(otherSignal)
					var result: [Int] = []
					var completed: Bool = false

					producer.start { event in
						switch event {
						case .next(let value): result.append(value)
						case .completed: completed = true
						default: break
						}
					}

					otherSignalObserver.sendNext(4)
					expect(result) == [ 5 ]

					otherSignalObserver.sendNext(5)
					expect(result) == [ 5, 7 ]

					otherSignalObserver.sendNext(6)
					expect(result) == [ 5, 7, 9 ]
					expect(completed) == true
				}
			}
		}
		
		describe("sequence operators") {
			var producerA: SignalProducer<Int, NoError>!
			var producerB: SignalProducer<Int, NoError>!
			
			beforeEach {
				producerA = SignalProducer<Int, NoError>(values: [ 1, 2 ])
				producerB = SignalProducer<Int, NoError>(values: [ 3, 4 ])
			}
			
			it("should combine the events to one array") {
				let producer = SignalProducer.combineLatest([producerA, producerB])
				let result = producer.collect().single()
				
				expect(result?.value) == [[1, 4], [2, 4]]
			}
			
			it("should zip the events to one array") {
				let producer = SignalProducer.zip([producerA, producerB])
				let result = producer.collect().single()
				
				expect(result?.value) == [[1, 3], [2, 4]]
			}
		}

		describe("timer") {
			it("should send the current date at the given interval") {
				let scheduler = TestScheduler()
				let producer = SignalProducer<Date, NoError>(interval: 1, on: scheduler, leeway: 0)

				let startDate = scheduler.currentDate
				let tick1 = startDate.addingTimeInterval(1)
				let tick2 = startDate.addingTimeInterval(2)
				let tick3 = startDate.addingTimeInterval(3)

				var dates: [NSDate] = []
				producer.startWithNext { dates.append($0) }

				scheduler.advanceBy(0.9)
				expect(dates) == []

				scheduler.advanceBy(1)
				expect(dates) == [tick1]

				scheduler.advance()
				expect(dates) == [tick1]

				scheduler.advanceBy(0.2)
				expect(dates) == [tick1, tick2]

				scheduler.advanceBy(1)
				expect(dates) == [tick1, tick2, tick3]
			}

			it("should release the signal when disposed") {
				let scheduler = TestScheduler()
				let producer = SignalProducer<Date, NoError>(interval: 1, on: scheduler, leeway: 0)

				weak var weakSignal: Signal<Date, NoError>?
				producer.startWithSignal { signal, disposable in
					weakSignal = signal
					scheduler.schedule {
						disposable.dispose()
					}
				}

				expect(weakSignal).toNot(beNil())

				scheduler.run()
				expect(weakSignal).to(beNil())
			}
		}

		describe("on") {
			it("should attach event handlers to each started signal") {
				let (baseProducer, observer) = SignalProducer<Int, TestError>.pipe()

				var started = 0
				var event = 0
				var next = 0
				var completed = 0
				var terminated = 0

				let producer = baseProducer
					.on(started: {
						started += 1
					}, event: { e in
						event += 1
					}, next: { n in
						next += 1
					}, completed: {
						completed += 1
					}, terminated: {
						terminated += 1
					})

				producer.start()
				expect(started) == 1

				producer.start()
				expect(started) == 2

				observer.sendNext(1)
				expect(event) == 2
				expect(next) == 2

				observer.sendCompleted()
				expect(event) == 4
				expect(completed) == 2
				expect(terminated) == 2
			}

			it("should attach event handlers for disposal") {
				let (baseProducer, _) = SignalProducer<Int, TestError>.pipe()

				var disposed: Bool = false

				let producer = baseProducer
					.on(disposed: { disposed = true })

				let disposable = producer.start()

				expect(disposed) == false
				disposable.dispose()
				expect(disposed) == true
			}
		}

		describe("startOn") {
			it("should invoke effects on the given scheduler") {
				let scheduler = TestScheduler()
				var invoked = false

				let producer = SignalProducer<Int, NoError>() { _ in
					invoked = true
				}

				producer.start(on: scheduler).start()
				expect(invoked) == false

				scheduler.advance()
				expect(invoked) == true
			}

			it("should forward events on their original scheduler") {
				let startScheduler = TestScheduler()
				let testScheduler = TestScheduler()

				let producer = SignalProducer<Date, NoError>(interval: 2, on: testScheduler, leeway: 0)

				var next: NSDate?
				producer.start(on: startScheduler).startWithNext { next = $0 }

				startScheduler.advanceBy(2)
				expect(next).to(beNil())

				testScheduler.advanceBy(1)
				expect(next).to(beNil())

				testScheduler.advanceBy(1)
				expect(next) == testScheduler.currentDate
			}
		}

		describe("flatMapError") {
			it("should invoke the handler and start new producer for an error") {
				let (baseProducer, baseObserver) = SignalProducer<Int, TestError>.pipe()

				var values: [Int] = []
				var completed = false

				baseProducer
					.flatMapError { (error: TestError) -> SignalProducer<Int, TestError> in
						expect(error) == TestError.default
						expect(values) == [1]

						return .init(value: 2)
					}
					.start { event in
						switch event {
						case let .next(value):
							values.append(value)
						case .completed:
							completed = true
						default:
							break
						}
					}

				baseObserver.sendNext(1)
				baseObserver.sendFailed(.default)

				expect(values) == [1, 2]
				expect(completed) == true
			}

			it("should interrupt the replaced producer on disposal") {
				let (baseProducer, baseObserver) = SignalProducer<Int, TestError>.pipe()

				var (disposed, interrupted) = (false, false)
				let disposable = baseProducer
					.flatMapError { (error: TestError) -> SignalProducer<Int, TestError> in
						return SignalProducer<Int, TestError> { _, disposable in
							disposable += ActionDisposable { disposed = true }
						}
					}
					.startWithInterrupted { interrupted = true }

				baseObserver.sendFailed(.default)
				disposable.dispose()

				expect(interrupted) == true
				expect(disposed) == true
			}
		}

		describe("flatten") {
			describe("FlattenStrategy.concat") {
				describe("sequencing") {
					var completePrevious: (() -> Void)!
					var sendSubsequent: (() -> Void)!
					var completeOuter: (() -> Void)!

					var subsequentStarted = false

					beforeEach {
						let (outerProducer, outerObserver) = SignalProducer<SignalProducer<Int, NoError>, NoError>.pipe()
						let (previousProducer, previousObserver) = SignalProducer<Int, NoError>.pipe()

						subsequentStarted = false
						let subsequentProducer = SignalProducer<Int, NoError> { _ in
							subsequentStarted = true
						}

						completePrevious = { previousObserver.sendCompleted() }
						sendSubsequent = { outerObserver.sendNext(subsequentProducer) }
						completeOuter = { outerObserver.sendCompleted() }

						outerProducer.flatten(.concat).start()
						outerObserver.sendNext(previousProducer)
					}

					it("should immediately start subsequent inner producer if previous inner producer has already completed") {
						completePrevious()
						sendSubsequent()
						expect(subsequentStarted) == true
					}

					context("with queued producers") {
						beforeEach {
							// Place the subsequent producer into `concat`'s queue.
							sendSubsequent()
							expect(subsequentStarted) == false
						}

						it("should start subsequent inner producer upon completion of previous inner producer") {
							completePrevious()
							expect(subsequentStarted) == true
						}

						it("should start subsequent inner producer upon completion of previous inner producer and completion of outer producer") {
							completeOuter()
							completePrevious()
							expect(subsequentStarted) == true
						}
					}
				}

				it("should forward an error from an inner producer") {
					let errorProducer = SignalProducer<Int, TestError>(error: TestError.default)
					let outerProducer = SignalProducer<SignalProducer<Int, TestError>, TestError>(value: errorProducer)

					var error: TestError?
					(outerProducer.flatten(.concat)).startWithFailed { e in
						error = e
					}

					expect(error) == TestError.default
				}

				it("should forward an error from the outer producer") {
					let (outerProducer, outerObserver) = SignalProducer<SignalProducer<Int, TestError>, TestError>.pipe()

					var error: TestError?
					outerProducer.flatten(.concat).startWithFailed { e in
						error = e
					}

					outerObserver.sendFailed(TestError.default)
					expect(error) == TestError.default
				}

				describe("completion") {
					var completeOuter: (() -> Void)!
					var completeInner: (() -> Void)!

					var completed = false

					beforeEach {
						let (outerProducer, outerObserver) = SignalProducer<SignalProducer<Int, NoError>, NoError>.pipe()
						let (innerProducer, innerObserver) = SignalProducer<Int, NoError>.pipe()

						completeOuter = { outerObserver.sendCompleted() }
						completeInner = { innerObserver.sendCompleted() }

						completed = false
						outerProducer.flatten(.concat).startWithCompleted {
							completed = true
						}

						outerObserver.sendNext(innerProducer)
					}

					it("should complete when inner producers complete, then outer producer completes") {
						completeInner()
						expect(completed) == false

						completeOuter()
						expect(completed) == true
					}

					it("should complete when outer producers completes, then inner producers complete") {
						completeOuter()
						expect(completed) == false

						completeInner()
						expect(completed) == true
					}
				}
			}

			describe("FlattenStrategy.merge") {
				describe("behavior") {
					var completeA: (() -> Void)!
					var sendA: (() -> Void)!
					var completeB: (() -> Void)!
					var sendB: (() -> Void)!

					var outerCompleted = false

					var recv = [Int]()

					beforeEach {
						let (outerProducer, outerObserver) = SignalProducer<SignalProducer<Int, NoError>, NoError>.pipe()
						let (producerA, observerA) = SignalProducer<Int, NoError>.pipe()
						let (producerB, observerB) = SignalProducer<Int, NoError>.pipe()

						completeA = { observerA.sendCompleted() }
						completeB = { observerB.sendCompleted() }

						var a = 0
						sendA = { observerA.sendNext(a); a += 1 }

						var b = 100
						sendB = { observerB.sendNext(b); b += 1 }

						outerProducer.flatten(.merge).start { event in
							switch event {
							case let .next(i):
								recv.append(i)
							case .completed:
								outerCompleted = true
							default:
								break
							}
						}

						outerObserver.sendNext(producerA)
						outerObserver.sendNext(producerB)

						outerObserver.sendCompleted()
					}

					it("should forward values from any inner signals") {
						sendA()
						sendA()
						sendB()
						sendA()
						sendB()
						expect(recv) == [0, 1, 100, 2, 101]
					}

					it("should complete when all signals have completed") {
						completeA()
						expect(outerCompleted) == false
						completeB()
						expect(outerCompleted) == true
					}
				}

				describe("error handling") {
					it("should forward an error from an inner signal") {
						let errorProducer = SignalProducer<Int, TestError>(error: TestError.default)
						let outerProducer = SignalProducer<SignalProducer<Int, TestError>, TestError>(value: errorProducer)

						var error: TestError?
						outerProducer.flatten(.merge).startWithFailed { e in
							error = e
						}
						expect(error) == TestError.default
					}

					it("should forward an error from the outer signal") {
						let (outerProducer, outerObserver) = SignalProducer<SignalProducer<Int, TestError>, TestError>.pipe()

						var error: TestError?
						outerProducer.flatten(.merge).startWithFailed { e in
							error = e
						}

						outerObserver.sendFailed(TestError.default)
						expect(error) == TestError.default
					}
				}
			}

			describe("FlattenStrategy.latest") {
				it("should forward values from the latest inner signal") {
					let (outer, outerObserver) = SignalProducer<SignalProducer<Int, TestError>, TestError>.pipe()
					let (firstInner, firstInnerObserver) = SignalProducer<Int, TestError>.pipe()
					let (secondInner, secondInnerObserver) = SignalProducer<Int, TestError>.pipe()

					var receivedValues: [Int] = []
					var errored = false
					var completed = false

					outer.flatten(.latest).start { event in
						switch event {
						case let .next(value):
							receivedValues.append(value)
						case .completed:
							completed = true
						case .failed:
							errored = true
						case .interrupted:
							break
						}
					}

					outerObserver.sendNext(SignalProducer(value: 0))
					outerObserver.sendNext(firstInner)
					firstInnerObserver.sendNext(1)
					outerObserver.sendNext(secondInner)
					secondInnerObserver.sendNext(2)
					outerObserver.sendCompleted()

					expect(receivedValues) == [ 0, 1, 2 ]
					expect(errored) == false
					expect(completed) == false

					firstInnerObserver.sendNext(3)
					firstInnerObserver.sendCompleted()
					secondInnerObserver.sendNext(4)
					secondInnerObserver.sendCompleted()

					expect(receivedValues) == [ 0, 1, 2, 4 ]
					expect(errored) == false
					expect(completed) == true
				}

				it("should forward an error from an inner signal") {
					let inner = SignalProducer<Int, TestError>(error: .default)
					let outer = SignalProducer<SignalProducer<Int, TestError>, TestError>(value: inner)

					let result = outer.flatten(.latest).first()
					expect(result?.error) == TestError.default
				}

				it("should forward an error from the outer signal") {
					let outer = SignalProducer<SignalProducer<Int, TestError>, TestError>(error: .default)

					let result = outer.flatten(.latest).first()
					expect(result?.error) == TestError.default
				}

				it("should complete when the original and latest signals have completed") {
					let inner = SignalProducer<Int, TestError>.empty
					let outer = SignalProducer<SignalProducer<Int, TestError>, TestError>(value: inner)

					var completed = false
					outer.flatten(.latest).startWithCompleted {
						completed = true
					}

					expect(completed) == true
				}

				it("should complete when the outer signal completes before sending any signals") {
					let outer = SignalProducer<SignalProducer<Int, TestError>, TestError>.empty

					var completed = false
					outer.flatten(.latest).startWithCompleted {
						completed = true
					}

					expect(completed) == true
				}

				it("should not deadlock") {
					let producer = SignalProducer<Int, NoError>(value: 1)
						.flatMap(.latest) { _ in SignalProducer(value: 10) }

					let result = producer.takeFirst(1).last()
					expect(result?.value) == 10
				}
			}

			describe("interruption") {
				var innerObserver: Signal<(), NoError>.Observer!
				var outerObserver: Signal<SignalProducer<(), NoError>, NoError>.Observer!
				var execute: ((FlattenStrategy) -> Void)!

				var interrupted = false
				var completed = false

				beforeEach {
					let (innerProducer, incomingInnerObserver) = SignalProducer<(), NoError>.pipe()
					let (outerProducer, incomingOuterObserver) = SignalProducer<SignalProducer<(), NoError>, NoError>.pipe()

					innerObserver = incomingInnerObserver
					outerObserver = incomingOuterObserver

					execute = { strategy in
						interrupted = false
						completed = false

						outerProducer
							.flatten(strategy)
							.start { event in
								switch event {
								case .interrupted:
									interrupted = true
								case .completed:
									completed = true
								default:
									break
								}
							}
					}

					incomingOuterObserver.sendNext(innerProducer)
				}

				describe("Concat") {
					it("should drop interrupted from an inner producer") {
						execute(.concat)

						innerObserver.sendInterrupted()
						expect(interrupted) == false
						expect(completed) == false

						outerObserver.sendCompleted()
						expect(completed) == true
					}

					it("should forward interrupted from the outer producer") {
						execute(.concat)
						outerObserver.sendInterrupted()
						expect(interrupted) == true
					}
				}

				describe("Latest") {
					it("should drop interrupted from an inner producer") {
						execute(.latest)

						innerObserver.sendInterrupted()
						expect(interrupted) == false
						expect(completed) == false

						outerObserver.sendCompleted()
						expect(completed) == true
					}

					it("should forward interrupted from the outer producer") {
						execute(.latest)
						outerObserver.sendInterrupted()
						expect(interrupted) == true
					}
				}

				describe("Merge") {
					it("should drop interrupted from an inner producer") {
						execute(.merge)

						innerObserver.sendInterrupted()
						expect(interrupted) == false
						expect(completed) == false

						outerObserver.sendCompleted()
						expect(completed) == true
					}

					it("should forward interrupted from the outer producer") {
						execute(.merge)
						outerObserver.sendInterrupted()
						expect(interrupted) == true
					}
				}
			}

			describe("disposal") {
				var completeOuter: (() -> Void)!
				var disposeOuter: (() -> Void)!
				var execute: ((FlattenStrategy) -> Void)!

				var innerDisposable = SimpleDisposable()
				var interrupted = false

				beforeEach {
					execute = { strategy in
						let (outerProducer, outerObserver) = SignalProducer<SignalProducer<Int, NoError>, NoError>.pipe()

						innerDisposable = SimpleDisposable()
						let innerProducer = SignalProducer<Int, NoError> { $1.add(innerDisposable) }
						
						interrupted = false
						let outerDisposable = outerProducer.flatten(strategy).startWithInterrupted {
							interrupted = true
						}

						completeOuter = outerObserver.sendCompleted
						disposeOuter = outerDisposable.dispose

						outerObserver.sendNext(innerProducer)
					}
				}
				
				describe("Concat") {
					it("should cancel inner work when disposed before the outer producer completes") {
						execute(.concat)

						expect(innerDisposable.isDisposed) == false
						expect(interrupted) == false
						disposeOuter()

						expect(innerDisposable.isDisposed) == true
						expect(interrupted) == true
					}

					it("should cancel inner work when disposed after the outer producer completes") {
						execute(.concat)

						completeOuter()

						expect(innerDisposable.isDisposed) == false
						expect(interrupted) == false
						disposeOuter()

						expect(innerDisposable.isDisposed) == true
						expect(interrupted) == true
					}
				}

				describe("Latest") {
					it("should cancel inner work when disposed before the outer producer completes") {
						execute(.latest)

						expect(innerDisposable.isDisposed) == false
						expect(interrupted) == false
						disposeOuter()

						expect(innerDisposable.isDisposed) == true
						expect(interrupted) == true
					}

					it("should cancel inner work when disposed after the outer producer completes") {
						execute(.latest)

						completeOuter()

						expect(innerDisposable.isDisposed) == false
						expect(interrupted) == false
						disposeOuter()

						expect(innerDisposable.isDisposed) == true
						expect(interrupted) == true
					}
				}

				describe("Merge") {
					it("should cancel inner work when disposed before the outer producer completes") {
						execute(.merge)

						expect(innerDisposable.isDisposed) == false
						expect(interrupted) == false
						disposeOuter()

						expect(innerDisposable.isDisposed) == true
						expect(interrupted) == true
					}

					it("should cancel inner work when disposed after the outer producer completes") {
						execute(.merge)

						completeOuter()

						expect(innerDisposable.isDisposed) == false
						expect(interrupted) == false
						disposeOuter()

						expect(innerDisposable.isDisposed) == true
						expect(interrupted) == true
					}
				}
			}
		}

		describe("times") {
			it("should start a signal N times upon completion") {
				let original = SignalProducer<Int, NoError>(values: [ 1, 2, 3 ])
				let producer = original.times(3)

				let result = producer.collect().single()
				expect(result?.value) == [ 1, 2, 3, 1, 2, 3, 1, 2, 3 ]
			}

			it("should produce an equivalent signal producer if count is 1") {
				let original = SignalProducer<Int, NoError>(value: 1)
				let producer = original.times(1)

				let result = producer.collect().single()
				expect(result?.value) == [ 1 ]
			}

			it("should produce an empty signal if count is 0") {
				let original = SignalProducer<Int, NoError>(value: 1)
				let producer = original.times(0)

				let result = producer.first()
				expect(result).to(beNil())
			}

			it("should not repeat upon error") {
				let results: [Result<Int, TestError>] = [
					.Success(1),
					.Success(2),
					.Failure(.default)
				]

				let original = SignalProducer.attemptWithResults(results)
				let producer = original.times(3)

				let events = producer
					.materialize()
					.collect()
					.single()
				let result = events?.value

				let expectedEvents: [Event<Int, TestError>] = [
					.next(1),
					.next(2),
					.failed(.default)
				]

				// TODO: if let result = result where result.count == expectedEvents.count
				if result?.count != expectedEvents.count {
					fail("Invalid result: \(result)")
				} else {
					// Can't test for equality because Array<T> is not Equatable,
					// and neither is Event<Value, Error>.
					expect(result![0] == expectedEvents[0]) == true
					expect(result![1] == expectedEvents[1]) == true
					expect(result![2] == expectedEvents[2]) == true
				}
			}

			it("should evaluate lazily") {
				let original = SignalProducer<Int, NoError>(value: 1)
				let producer = original.times(Int.max)

				let result = producer.takeFirst(1).single()
				expect(result?.value) == 1
			}
		}

		describe("retry") {
			it("should start a signal N times upon error") {
				let results: [Result<Int, TestError>] = [
					.Failure(.error1),
					.Failure(.error2),
					.Success(1)
				]

				let original = SignalProducer.attemptWithResults(results)
				let producer = original.retry(upTo: 2)

				let result = producer.single()

				expect(result?.value) == 1
			}

			it("should forward errors that occur after all retries") {
				let results: [Result<Int, TestError>] = [
					.Failure(.default),
					.Failure(.error1),
					.Failure(.error2),
				]

				let original = SignalProducer.attemptWithResults(results)
				let producer = original.retry(upTo: 2)

				let result = producer.single()

				expect(result?.error) == TestError.error2
			}

			it("should not retry upon completion") {
				let results: [Result<Int, TestError>] = [
					.Success(1),
					.Success(2),
					.Success(3)
				]

				let original = SignalProducer.attemptWithResults(results)
				let producer = original.retry(upTo: 2)

				let result = producer.single()
				expect(result?.value) == 1
			}
		}

		describe("then") {
			it("should start the subsequent producer after the completion of the original") {
				let (original, observer) = SignalProducer<Int, NoError>.pipe()

				var subsequentStarted = false
				let subsequent = SignalProducer<Int, NoError> { observer, _ in
					subsequentStarted = true
				}

				let producer = original.then(subsequent)
				producer.start()
				expect(subsequentStarted) == false

				observer.sendCompleted()
				expect(subsequentStarted) == true
			}

			it("should forward errors from the original producer") {
				let original = SignalProducer<Int, TestError>(error: .default)
				let subsequent = SignalProducer<Int, TestError>.empty

				let result = original.then(subsequent).first()
				expect(result?.error) == TestError.default
			}

			it("should forward errors from the subsequent producer") {
				let original = SignalProducer<Int, TestError>.empty
				let subsequent = SignalProducer<Int, TestError>(error: .default)

				let result = original.then(subsequent).first()
				expect(result?.error) == TestError.default
			}

			it("should forward interruptions from the original producer") {
				let (original, observer) = SignalProducer<Int, NoError>.pipe()

				var subsequentStarted = false
				let subsequent = SignalProducer<Int, NoError> { observer, _ in
					subsequentStarted = true
				}

				var interrupted = false
				let producer = original.then(subsequent)
				producer.startWithInterrupted {
					interrupted = true
				}
				expect(subsequentStarted) == false

				observer.sendInterrupted()
				expect(interrupted) == true
			}

			it("should complete when both inputs have completed") {
				let (original, originalObserver) = SignalProducer<Int, NoError>.pipe()
				let (subsequent, subsequentObserver) = SignalProducer<String, NoError>.pipe()

				let producer = original.then(subsequent)

				var completed = false
				producer.startWithCompleted {
					completed = true
				}

				originalObserver.sendCompleted()
				expect(completed) == false

				subsequentObserver.sendCompleted()
				expect(completed) == true
			}
		}

		describe("first") {
			it("should start a signal then block on the first value") {
				let (_signal, observer) = Signal<Int, NoError>.pipe()

				let forwardingScheduler = QueueScheduler(name: "\(#file):\(#line)")
				let producer = SignalProducer(signal: _signal.delay(0.1, on: forwardingScheduler))

				let observingScheduler = QueueScheduler(name: "\(#file):\(#line)")
				var result: Int?

				observingScheduler.schedule {
					result = producer.first()?.value
				}

				expect(result).to(beNil())

				observer.sendNext(1)
				expect(result).toEventually(be(1), timeout: 5.0)
			}

			it("should return a nil result if no values are sent before completion") {
				let result = SignalProducer<Int, NoError>.empty.first()
				expect(result).to(beNil())
			}

			it("should return the first value if more than one value is sent") {
				let result = SignalProducer<Int, NoError>(values: [ 1, 2 ]).first()
				expect(result?.value) == 1
			}

			it("should return an error if one occurs before the first value") {
				let result = SignalProducer<Int, TestError>(error: .default).first()
				expect(result?.error) == TestError.default
			}
		}

		describe("single") {
			it("should start a signal then block until completion") {
				let (_signal, observer) = Signal<Int, NoError>.pipe()
				let forwardingScheduler = QueueScheduler(name: "\(#file):\(#line)")
				let producer = SignalProducer(signal: _signal.delay(0.1, on: forwardingScheduler))

				let observingScheduler = QueueScheduler(name: "\(#file):\(#line)")
				var result: Int?

				observingScheduler.schedule {
					result = producer.single()?.value
				}
				expect(result).to(beNil())

				observer.sendNext(1)

				Thread.sleep(forTimeInterval: 3.0)
				expect(result).to(beNil())

				observer.sendCompleted()
				expect(result).toEventually(be(1))
			}

			it("should return a nil result if no values are sent before completion") {
				let result = SignalProducer<Int, NoError>.empty.single()
				expect(result).to(beNil())
			}

			it("should return a nil result if more than one value is sent before completion") {
				let result = SignalProducer<Int, NoError>(values: [ 1, 2 ]).single()
				expect(result).to(beNil())
			}

			it("should return an error if one occurs") {
				let result = SignalProducer<Int, TestError>(error: .default).single()
				expect(result?.error) == TestError.default
			}
		}

		describe("last") {
			it("should start a signal then block until completion") {
				let (_signal, observer) = Signal<Int, NoError>.pipe()
				let scheduler = QueueScheduler(name: "\(#file):\(#line)")
				let producer = SignalProducer(signal: _signal.delay(0.1, on: scheduler))

				var result: Result<Int, NoError>?

				let group = DispatchGroup()
				DispatchQueue.global().async(group: group, qos: .default, flags: []) {
					result = producer.last()
				}
				expect(result).to(beNil())

				observer.sendNext(1)
				observer.sendNext(2)
				expect(result).to(beNil())

				observer.sendCompleted()
				group.wait()

				expect(result?.value) == 2
			}

			it("should return a nil result if no values are sent before completion") {
				let result = SignalProducer<Int, NoError>.empty.last()
				expect(result).to(beNil())
			}

			it("should return the last value if more than one value is sent") {
				let result = SignalProducer<Int, NoError>(values: [ 1, 2 ]).last()
				expect(result?.value) == 2
			}

			it("should return an error if one occurs") {
				let result = SignalProducer<Int, TestError>(error: .default).last()
				expect(result?.error) == TestError.default
			}
		}

		describe("wait") {
			it("should start a signal then block until completion") {
				let (_signal, observer) = Signal<Int, NoError>.pipe()
				let scheduler = QueueScheduler(name: "\(#file):\(#line)")
				let producer = SignalProducer(signal: _signal.delay(0.1, on: scheduler))

				var result: Result<(), NoError>?

				let group = DispatchGroup()
				DispatchQueue.global().async(group: group, qos: .default, flags: []) {
					result = producer.wait()
				}
				expect(result).to(beNil())

				observer.sendCompleted()
				group.wait()

				expect(result?.value).toNot(beNil())
			}

			it("should return an error if one occurs") {
				let result = SignalProducer<Int, TestError>(error: .default).wait()
				expect(result.error) == TestError.default
			}
		}

		describe("observeOn") {
			it("should immediately cancel upstream producer's work when disposed") {
				var upstreamDisposable: Disposable!
				let producer = SignalProducer<(), NoError>{ _, innerDisposable in
					upstreamDisposable = innerDisposable
				}

				var downstreamDisposable: Disposable!
				producer
					.observe(on: TestScheduler())
					.startWithSignal { signal, innerDisposable in
						downstreamDisposable = innerDisposable
					}
				
				expect(upstreamDisposable.isDisposed) == false
				
				downstreamDisposable.dispose()
				expect(upstreamDisposable.isDisposed) == true
			}
		}

		describe("take") {
			it("Should not start concat'ed producer if the first one sends a value when using take(1)") {
				let scheduler = QueueScheduler()

				// Delaying producer1 from sending a value to test whether producer2 is started in the mean-time.
				let producer1 = SignalProducer<Int, NoError>() { handler, _ in
					handler.sendNext(1)
					handler.sendCompleted()
				}.start(on: scheduler)

				var started = false
				let producer2 = SignalProducer<Int, NoError>() { handler, _ in
					started = true
					handler.sendNext(2)
					handler.sendCompleted()
				}

				let result = producer1.concat(producer2).takeFirst(1).collect().first()

				expect(result?.value) == [1]
				expect(started) == false
			}
		}

		describe("replayLazily") {
			var producer: SignalProducer<Int, TestError>!
			var observer: SignalProducer<Int, TestError>.ProducedSignal.Observer!

			var replayedProducer: SignalProducer<Int, TestError>!

			beforeEach {
				let (producerTemp, observerTemp) = SignalProducer<Int, TestError>.pipe()
				producer = producerTemp
				observer = observerTemp

				replayedProducer = producer.replayLazily(upTo: 2)
			}

			context("subscribing to underlying producer") {
				it("emits new values") {
					var last: Int?

					replayedProducer
						.assumeNoErrors()
						.startWithNext { last = $0 }
					
					expect(last).to(beNil())

					observer.sendNext(1)
					expect(last) == 1

					observer.sendNext(2)
					expect(last) == 2
				}

				it("emits errors") {
					var error: TestError?

					replayedProducer.startWithFailed { error = $0 }
					expect(error).to(beNil())

					observer.sendFailed(.default)
					expect(error) == TestError.default
				}
			}

			context("buffers past values") {
				it("emits last value upon subscription") {
					let disposable = replayedProducer
						.start()

					observer.sendNext(1)
					disposable.dispose()

					var last: Int?

					replayedProducer
						.assumeNoErrors()
						.startWithNext { last = $0 }
					expect(last) == 1
				}

				it("emits previous failure upon subscription") {
					let disposable = replayedProducer
						.start()

					observer.sendFailed(.default)
					disposable.dispose()

					var error: TestError?

					replayedProducer
						.startWithFailed { error = $0 }
					expect(error) == TestError.default
				}

				it("emits last n values upon subscription") {
					var disposable = replayedProducer
						.start()

					observer.sendNext(1)
					observer.sendNext(2)
					observer.sendNext(3)
					observer.sendNext(4)
					disposable.dispose()

					var values: [Int] = []

					disposable = replayedProducer
						.assumeNoErrors()
						.startWithNext { values.append($0) }
					expect(values) == [ 3, 4 ]

					observer.sendNext(5)
					expect(values) == [ 3, 4, 5 ]

					disposable.dispose()
					values = []

					replayedProducer
						.assumeNoErrors()
						.startWithNext { values.append($0) }
					expect(values) == [ 4, 5 ]
				}
			}

			context("starting underying producer") {
				it("starts lazily") {
					var started = false

					let producer = SignalProducer<Int, NoError>(value: 0)
						.on(started: { started = true })
					expect(started) == false

					let replayedProducer = producer
						.replayLazily(upTo: 1)
					expect(started) == false

					replayedProducer.start()
					expect(started) == true
				}

				it("shares a single subscription") {
					var startedTimes = 0

					let producer = SignalProducer<Int, NoError>.never
						.on(started: { startedTimes += 1 })
					expect(startedTimes) == 0

					let replayedProducer = producer
						.replayLazily(upTo: 1)
					expect(startedTimes) == 0

					replayedProducer.start()
					expect(startedTimes) == 1

					replayedProducer.start()
					expect(startedTimes) == 1
				}

				it("does not start multiple times when subscribing multiple times") {
					var startedTimes = 0

					let producer = SignalProducer<Int, NoError>(value: 0)
						.on(started: { startedTimes += 1 })

					let replayedProducer = producer
						.replayLazily(upTo: 1)

					expect(startedTimes) == 0
					replayedProducer.start().dispose()
					expect(startedTimes) == 1
					replayedProducer.start().dispose()
					expect(startedTimes) == 1
				}

				it("does not start again if it finished") {
					var startedTimes = 0

					let producer = SignalProducer<Int, NoError>.empty
						.on(started: { startedTimes += 1 })
					expect(startedTimes) == 0

					let replayedProducer = producer
						.replayLazily(upTo: 1)
					expect(startedTimes) == 0

					replayedProducer.start()
					expect(startedTimes) == 1

					replayedProducer.start()
					expect(startedTimes) == 1
				}
			}

			context("lifetime") {
				it("does not dispose underlying subscription if the replayed producer is still in memory") {
					var disposed = false

					let producer = SignalProducer<Int, NoError>.never
						.on(disposed: { disposed = true })

					let replayedProducer = producer
						.replayLazily(upTo: 1)

					expect(disposed) == false
					let disposable = replayedProducer.start()
					expect(disposed) == false

					disposable.dispose()
					expect(disposed) == false
				}
				
				it("does not dispose if it has active subscriptions") {
					var disposed = false

					let producer = SignalProducer<Int, NoError>.never
						.on(disposed: { disposed = true })

					var replayedProducer = ImplicitlyUnwrappedOptional(producer.replayLazily(upTo: 1))

					expect(disposed) == false
					let disposable1 = replayedProducer?.start()
					let disposable2 = replayedProducer?.start()
					expect(disposed) == false

					replayedProducer = nil
					expect(disposed) == false

					disposable1?.dispose()
					expect(disposed) == false
					
					disposable2?.dispose()
					expect(disposed) == true
				}

				it("disposes underlying producer when the producer is deallocated") {
					var disposed = false

					let producer = SignalProducer<Int, NoError>.never
						.on(disposed: { disposed = true })

					var replayedProducer = ImplicitlyUnwrappedOptional(producer.replayLazily(upTo: 1))

					expect(disposed) == false
					let disposable = replayedProducer?.start()
					expect(disposed) == false

					disposable?.dispose()
					expect(disposed) == false

					replayedProducer = nil
					expect(disposed) == true
				}

				it("does not leak buffered values") {
					final class Value {
						private let deinitBlock: () -> Void

						init(deinitBlock: () -> Void) {
							self.deinitBlock = deinitBlock
						}

						deinit {
							self.deinitBlock()
						}
					}

					var deinitValues = 0

					var producer: SignalProducer<Value, NoError>! = SignalProducer(value: Value {
						deinitValues += 1
					})
					expect(deinitValues) == 0

					var replayedProducer: SignalProducer<Value, NoError>! = producer
						.replayLazily(upTo: 1)
					
					let disposable = replayedProducer
						.start()
					
					disposable.dispose()
					expect(deinitValues) == 0
					
					producer = nil
					expect(deinitValues) == 0
					
					replayedProducer = nil
					expect(deinitValues) == 1
				}
			}
			
			describe("log events") {
				it("should output the correct event") {
					let expectations: [(String) -> Void] = [
						{ event in expect(event) == "[] started" },
						{ event in expect(event) == "[] next 1" },
						{ event in expect(event) == "[] completed" },
						{ event in expect(event) == "[] terminated" },
						{ event in expect(event) == "[] disposed" }
					]
					
					let logger = TestLogger(expectations: expectations)
					
					let (producer, observer) = SignalProducer<Int, TestError>.pipe()
					producer
						.logEvents(logger: logger.logEvent)
						.start()
					
					observer.sendNext(1)
					observer.sendCompleted()
				}
			}
		}
	}
}

// MARK: - Helpers

extension SignalProducer {
	internal static func pipe() -> (SignalProducer, ProducedSignal.Observer) {
		let (signal, observer) = ProducedSignal.pipe()
		let producer = SignalProducer(signal: signal)
		return (producer, observer)
	}

	/// Creates a producer that can be started as many times as elements in `results`.
	/// Each signal will immediately send either a value or an error.
	private static func attemptWithResults<C: Collection where C.Iterator.Element == Result<Value, Error>, C.IndexDistance == C.Index, C.Index == Int>(_ results: C) -> SignalProducer<Value, Error> {
		let resultCount = results.count
		var operationIndex = 0

		precondition(resultCount > 0)

		let operation: () -> Result<Value, Error> = {
			if operationIndex < resultCount {
				defer {
					operationIndex += 1
				}

				return results[results.index(results.startIndex, offsetBy: operationIndex)]
			} else {
				fail("Operation started too many times")

				return results[results.startIndex]
			}
		}

		return SignalProducer.attempt(operation)
	}
}<|MERGE_RESOLUTION|>--- conflicted
+++ resolved
@@ -247,14 +247,209 @@
 			}
 		}
 
-<<<<<<< HEAD
-		describe("SignalProducer.buffer") {
-			it("should replay buffered events when started, then forward events as added") {
-				let (producer, observer) = SignalProducer<Int, NSError>.buffer(upTo: Int.max)
+		describe("trailing closure") {
+			it("receives next values") {
+				let (producer, observer) = SignalProducer<Int, NoError>.pipe()
+
+				var values = [Int]()
+				producer.startWithNext { next in
+					values.append(next)
+				}
 
 				observer.sendNext(1)
-				observer.sendNext(2)
-				observer.sendNext(3)
+				expect(values) == [1]
+			}
+		}
+
+		describe("SignalProducer.attempt") {
+			it("should run the operation once per start()") {
+				var operationRunTimes = 0
+				let operation: () -> Result<String, NSError> = {
+					operationRunTimes += 1
+
+					return .Success("OperationValue")
+				}
+
+				SignalProducer.attempt(operation).start()
+				SignalProducer.attempt(operation).start()
+
+				expect(operationRunTimes) == 2
+			}
+
+			it("should send the value then complete") {
+				let operationReturnValue = "OperationValue"
+				let operation: () -> Result<String, NSError> = {
+					return .Success(operationReturnValue)
+				}
+
+				let signalProducer = SignalProducer.attempt(operation)
+
+				expect(signalProducer).to(sendValue(operationReturnValue, sendError: nil, complete: true))
+			}
+
+			it("should send the error") {
+				let operationError = NSError(domain: "com.reactivecocoa.errordomain", code: 4815, userInfo: nil)
+				let operation: () -> Result<String, NSError> = {
+					return .Failure(operationError)
+				}
+
+				let signalProducer = SignalProducer.attempt(operation)
+
+				expect(signalProducer).to(sendValue(nil, sendError: operationError, complete: false))
+			}
+		}
+
+		describe("startWithSignal") {
+			it("should invoke the closure before any effects or events") {
+				var started = false
+				var value: Int?
+
+				SignalProducer<Int, NoError>(value: 42)
+					.on(started: {
+						started = true
+					}, next: {
+						value = $0
+					})
+					.startWithSignal { _ in
+						expect(started) == false
+						expect(value).to(beNil())
+					}
+
+				expect(started) == true
+				expect(value) == 42
+			}
+
+			it("should dispose of added disposables if disposed") {
+				let addedDisposable = SimpleDisposable()
+				var disposable: Disposable!
+
+				let producer = SignalProducer<Int, NoError>() { _, disposable in
+					disposable += addedDisposable
+					return
+				}
+
+				producer.startWithSignal { _, innerDisposable in
+					disposable = innerDisposable
+				}
+
+				expect(addedDisposable.isDisposed) == false
+
+				disposable.dispose()
+				expect(addedDisposable.isDisposed) == true
+			}
+
+			it("should send interrupted if disposed") {
+				var interrupted = false
+				var disposable: Disposable!
+
+				SignalProducer<Int, NoError>(value: 42)
+					.start(on: TestScheduler())
+					.startWithSignal { signal, innerDisposable in
+						signal.observeInterrupted {
+							interrupted = true
+						}
+
+						disposable = innerDisposable
+					}
+
+				expect(interrupted) == false
+
+				disposable.dispose()
+				expect(interrupted) == true
+			}
+
+			it("should release signal observers if disposed") {
+				weak var objectRetainedByObserver: NSObject?
+				var disposable: Disposable!
+
+				let producer = SignalProducer<Int, NoError>.never
+				producer.startWithSignal { signal, innerDisposable in
+					let object = NSObject()
+					objectRetainedByObserver = object
+					signal.observeNext { _ in _ = object.description }
+					disposable = innerDisposable
+				}
+
+				expect(objectRetainedByObserver).toNot(beNil())
+
+				disposable.dispose()
+				expect(objectRetainedByObserver).to(beNil())
+			}
+
+			it("should not trigger effects if disposed before closure return") {
+				var started = false
+				var value: Int?
+
+				SignalProducer<Int, NoError>(value: 42)
+					.on(started: {
+						started = true
+					}, next: {
+						value = $0
+					})
+					.startWithSignal { _, disposable in
+						expect(started) == false
+						expect(value).to(beNil())
+
+						disposable.dispose()
+					}
+
+				expect(started) == false
+				expect(value).to(beNil())
+			}
+
+			it("should send interrupted if disposed before closure return") {
+				var interrupted = false
+
+				SignalProducer<Int, NoError>(value: 42)
+					.startWithSignal { signal, disposable in
+						expect(interrupted) == false
+
+						signal.observeInterrupted {
+							interrupted = true
+						}
+
+						disposable.dispose()
+					}
+
+				expect(interrupted) == true
+			}
+
+			it("should dispose of added disposables upon completion") {
+				let addedDisposable = SimpleDisposable()
+				var observer: Signal<Int, TestError>.Observer!
+
+				let producer = SignalProducer<Int, TestError>() { incomingObserver, disposable in
+					disposable += addedDisposable
+					observer = incomingObserver
+				}
+
+				producer.startWithSignal { _ in }
+				expect(addedDisposable.isDisposed) == false
+
+				observer.sendCompleted()
+				expect(addedDisposable.isDisposed) == true
+			}
+
+			it("should dispose of added disposables upon error") {
+				let addedDisposable = SimpleDisposable()
+				var observer: Signal<Int, TestError>.Observer!
+
+				let producer = SignalProducer<Int, TestError>() { incomingObserver, disposable in
+					disposable += addedDisposable
+					observer = incomingObserver
+				}
+
+				producer.startWithSignal { _ in }
+				expect(addedDisposable.isDisposed) == false
+
+				observer.sendFailed(.default)
+				expect(addedDisposable.isDisposed) == true
+			}
+		}
+
+		describe("start") {
+			it("should immediately begin sending events") {
+				let producer = SignalProducer<Int, NoError>(values: [1, 2])
 
 				var values: [Int] = []
 				var completed = false
@@ -269,389 +464,6 @@
 					}
 				}
 
-				expect(values) == [1, 2, 3]
-				expect(completed) == false
-
-				observer.sendNext(4)
-				observer.sendNext(5)
-
-				expect(values) == [1, 2, 3, 4, 5]
-				expect(completed) == false
-
-				observer.sendCompleted()
-
-				expect(values) == [1, 2, 3, 4, 5]
-				expect(completed) == true
-			}
-
-			it("should drop earliest events to maintain the capacity") {
-				let (producer, observer) = SignalProducer<Int, TestError>.buffer(upTo: 1)
-
-				observer.sendNext(1)
-				observer.sendNext(2)
-
-				var values: [Int] = []
-				var error: TestError?
-				producer.start { event in
-					switch event {
-					case let .next(value):
-						values.append(value)
-					case let .failed(err):
-						error = err
-					default:
-						break
-					}
-				}
-				
-				expect(values) == [2]
-				expect(error).to(beNil())
-
-				observer.sendNext(3)
-				observer.sendNext(4)
-
-				expect(values) == [2, 3, 4]
-				expect(error).to(beNil())
-
-				observer.sendFailed(.default)
-
-				expect(values) == [2, 3, 4]
-				expect(error) == TestError.default
-			}
-			
-			it("should always replay termination event") {
-				let (producer, observer) = SignalProducer<Int, TestError>.buffer(upTo: 0)
-				var completed = false
-				
-				observer.sendCompleted()
-				
-				producer.startWithCompleted {
-					completed = true
-				}
-				
-				expect(completed) == true
-			}
-			
-			it("should replay values after being terminated") {
-				let (producer, observer) = SignalProducer<Int, TestError>.buffer(upTo: 1)
-				var value: Int?
-				var completed = false
-				
-				observer.sendNext(123)
-				observer.sendCompleted()
-				
-				producer.start { event in
-					switch event {
-					case let .next(val):
-						value = val
-					case .completed:
-						completed = true
-					default:
-						break
-					}
-				}
-				
-				expect(value) == 123
-				expect(completed) == true
-			}
-
-			it("should not deadlock when started while sending") {
-				let (producer, observer) = SignalProducer<Int, NoError>.buffer(upTo: Int.max)
-
-				observer.sendNext(1)
-				observer.sendNext(2)
-				observer.sendNext(3)
-
-				var values: [Int] = []
-				producer.startWithCompleted {
-					values = []
-
-					producer.startWithNext { value in
-						values.append(value)
-					}
-				}
-
-				observer.sendCompleted()
-				expect(values) == [ 1, 2, 3 ]
-			}
-
-			it("should not deadlock in pair when started while sending") {
-				let (producer1, observer1) = SignalProducer<String, NoError>.buffer(upTo: Int.max)
-				let (producer2, observer2) = SignalProducer<String, NoError>.buffer(upTo: Int.max)
-
-				observer1.sendNext("A")
-				observer1.sendNext("B")
-				observer2.sendNext("1")
-				observer2.sendNext("2")
-
-				var valuePairs: [String] = []
-				producer1.startWithCompleted {
-					producer2.startWithCompleted {
-						valuePairs = []
-						producer1.startWithNext { value1 in
-							producer2.startWithNext { value2 in
-								valuePairs.append(value1 + value2)
-							}
-						}
-					}
-				}
-
-				observer1.sendCompleted()
-				observer2.sendCompleted()
-				expect(valuePairs) == [ "A1", "A2", "B1", "B2" ]
-			}
-
-			it("should buffer values before sending recursively to new observers") {
-				let (producer, observer) = SignalProducer<Int, NoError>.buffer(upTo: Int.max)
-
-				var values: [Int] = []
-				var lastBufferedValues: [Int] = []
-
-				producer.startWithNext { newValue in
-					values.append(newValue)
-
-					var bufferedValues: [Int] = []
-					
-					producer.startWithNext { bufferedValue in
-						bufferedValues.append(bufferedValue)
-					}
-
-					expect(bufferedValues) == values
-					lastBufferedValues = bufferedValues
-				}
-
-				observer.sendNext(1)
-				expect(values) == [ 1 ]
-				expect(lastBufferedValues) == values
-
-				observer.sendNext(2)
-				expect(values) == [ 1, 2 ]
-				expect(lastBufferedValues) == values
-
-				observer.sendNext(3)
-				expect(values) == [ 1, 2, 3 ]
-				expect(lastBufferedValues) == values
-			}
-		}
-
-=======
->>>>>>> 731e9b0b
-		describe("trailing closure") {
-			it("receives next values") {
-				let (producer, observer) = SignalProducer<Int, NoError>.pipe()
-
-				var values = [Int]()
-				producer.startWithNext { next in
-					values.append(next)
-				}
-
-				observer.sendNext(1)
-				expect(values) == [1]
-			}
-		}
-
-		describe("SignalProducer.attempt") {
-			it("should run the operation once per start()") {
-				var operationRunTimes = 0
-				let operation: () -> Result<String, NSError> = {
-					operationRunTimes += 1
-
-					return .Success("OperationValue")
-				}
-
-				SignalProducer.attempt(operation).start()
-				SignalProducer.attempt(operation).start()
-
-				expect(operationRunTimes) == 2
-			}
-
-			it("should send the value then complete") {
-				let operationReturnValue = "OperationValue"
-				let operation: () -> Result<String, NSError> = {
-					return .Success(operationReturnValue)
-				}
-
-				let signalProducer = SignalProducer.attempt(operation)
-
-				expect(signalProducer).to(sendValue(operationReturnValue, sendError: nil, complete: true))
-			}
-
-			it("should send the error") {
-				let operationError = NSError(domain: "com.reactivecocoa.errordomain", code: 4815, userInfo: nil)
-				let operation: () -> Result<String, NSError> = {
-					return .Failure(operationError)
-				}
-
-				let signalProducer = SignalProducer.attempt(operation)
-
-				expect(signalProducer).to(sendValue(nil, sendError: operationError, complete: false))
-			}
-		}
-
-		describe("startWithSignal") {
-			it("should invoke the closure before any effects or events") {
-				var started = false
-				var value: Int?
-
-				SignalProducer<Int, NoError>(value: 42)
-					.on(started: {
-						started = true
-					}, next: {
-						value = $0
-					})
-					.startWithSignal { _ in
-						expect(started) == false
-						expect(value).to(beNil())
-					}
-
-				expect(started) == true
-				expect(value) == 42
-			}
-
-			it("should dispose of added disposables if disposed") {
-				let addedDisposable = SimpleDisposable()
-				var disposable: Disposable!
-
-				let producer = SignalProducer<Int, NoError>() { _, disposable in
-					disposable += addedDisposable
-					return
-				}
-
-				producer.startWithSignal { _, innerDisposable in
-					disposable = innerDisposable
-				}
-
-				expect(addedDisposable.isDisposed) == false
-
-				disposable.dispose()
-				expect(addedDisposable.isDisposed) == true
-			}
-
-			it("should send interrupted if disposed") {
-				var interrupted = false
-				var disposable: Disposable!
-
-				SignalProducer<Int, NoError>(value: 42)
-					.start(on: TestScheduler())
-					.startWithSignal { signal, innerDisposable in
-						signal.observeInterrupted {
-							interrupted = true
-						}
-
-						disposable = innerDisposable
-					}
-
-				expect(interrupted) == false
-
-				disposable.dispose()
-				expect(interrupted) == true
-			}
-
-			it("should release signal observers if disposed") {
-				weak var objectRetainedByObserver: NSObject?
-				var disposable: Disposable!
-
-				let producer = SignalProducer<Int, NoError>.never
-				producer.startWithSignal { signal, innerDisposable in
-					let object = NSObject()
-					objectRetainedByObserver = object
-					signal.observeNext { _ in _ = object.description }
-					disposable = innerDisposable
-				}
-
-				expect(objectRetainedByObserver).toNot(beNil())
-
-				disposable.dispose()
-				expect(objectRetainedByObserver).to(beNil())
-			}
-
-			it("should not trigger effects if disposed before closure return") {
-				var started = false
-				var value: Int?
-
-				SignalProducer<Int, NoError>(value: 42)
-					.on(started: {
-						started = true
-					}, next: {
-						value = $0
-					})
-					.startWithSignal { _, disposable in
-						expect(started) == false
-						expect(value).to(beNil())
-
-						disposable.dispose()
-					}
-
-				expect(started) == false
-				expect(value).to(beNil())
-			}
-
-			it("should send interrupted if disposed before closure return") {
-				var interrupted = false
-
-				SignalProducer<Int, NoError>(value: 42)
-					.startWithSignal { signal, disposable in
-						expect(interrupted) == false
-
-						signal.observeInterrupted {
-							interrupted = true
-						}
-
-						disposable.dispose()
-					}
-
-				expect(interrupted) == true
-			}
-
-			it("should dispose of added disposables upon completion") {
-				let addedDisposable = SimpleDisposable()
-				var observer: Signal<Int, TestError>.Observer!
-
-				let producer = SignalProducer<Int, TestError>() { incomingObserver, disposable in
-					disposable += addedDisposable
-					observer = incomingObserver
-				}
-
-				producer.startWithSignal { _ in }
-				expect(addedDisposable.isDisposed) == false
-
-				observer.sendCompleted()
-				expect(addedDisposable.isDisposed) == true
-			}
-
-			it("should dispose of added disposables upon error") {
-				let addedDisposable = SimpleDisposable()
-				var observer: Signal<Int, TestError>.Observer!
-
-				let producer = SignalProducer<Int, TestError>() { incomingObserver, disposable in
-					disposable += addedDisposable
-					observer = incomingObserver
-				}
-
-				producer.startWithSignal { _ in }
-				expect(addedDisposable.isDisposed) == false
-
-				observer.sendFailed(.default)
-				expect(addedDisposable.isDisposed) == true
-			}
-		}
-
-		describe("start") {
-			it("should immediately begin sending events") {
-				let producer = SignalProducer<Int, NoError>(values: [1, 2])
-
-				var values: [Int] = []
-				var completed = false
-				producer.start { event in
-					switch event {
-					case let .next(value):
-						values.append(value)
-					case .completed:
-						completed = true
-					default:
-						break
-					}
-				}
-
 				expect(values) == [1, 2]
 				expect(completed) == true
 			}
@@ -714,7 +526,7 @@
 					observer.sendNext(1)
 					observer.sendNext(2)
 					observer.sendNext(3)
-					observer.sendFailed(.Default)
+					observer.sendFailed(.default)
 
 					observer.sendCompleted()
 
@@ -722,7 +534,7 @@
 					expect(results[0].value) == 1
 					expect(results[1].value) == 2
 					expect(results[2].value) == 3
-					expect(results[3].error) == .Default
+					expect(results[3].error) == .default
 				}
 			}
 		}
