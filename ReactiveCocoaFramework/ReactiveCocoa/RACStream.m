--- conflicted
+++ resolved
@@ -181,19 +181,7 @@
 	}] setNameWithFormat:@"[%@] -take: %lu", self.name, (unsigned long)count];
 }
 
-<<<<<<< HEAD
-+ (instancetype)zip:(id<NSFastEnumeration>)streams {
-=======
-- (instancetype)sequenceMany:(RACStream * (^)(void))block {
-	NSCParameterAssert(block != NULL);
-
-	return [[self flattenMap:^(id _) {
-		return block();
-	}] setNameWithFormat:@"[%@] -sequenceMany:", self.name];
-}
-
 + (instancetype)join:(id<NSFastEnumeration>)streams block:(RACStream * (^)(id, id))block {
->>>>>>> a40231a6
 	RACStream *current = nil;
 
 	// Creates streams of successively larger tuples by combining the input
