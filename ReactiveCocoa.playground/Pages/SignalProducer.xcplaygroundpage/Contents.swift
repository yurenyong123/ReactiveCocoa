--- conflicted
+++ resolved
@@ -102,54 +102,6 @@
 }
 
 /*:
-<<<<<<< HEAD
- ### `buffer(upTo:)`
- Creates a queue for events that replays them when new signals are
- created from the returned producer.
- 
- When values are put into the returned observer (observer), they will be
- added to an internal buffer. If the buffer is already at capacity,
- the earliest (oldest) value will be dropped to make room for the new
- value.
- 
- Signals created from the returned producer will stay alive until a
- terminating event is added to the queue. If the queue does not contain
- such an event when the Signal is started, all values sent to the
- returned observer will be automatically forwarded to the Signal’s
- observers until a terminating event is received.
- 
- After a terminating event has been added to the queue, the observer
- will not add any further events. This _does not_ count against the
- value capacity so no buffered values will be dropped on termination.
- */
-scopedExample("`buffer(upTo:)`") {
-		let (producer, observer) = SignalProducer<Int, NoError>.buffer(upTo: 1)
-
-    observer.sendNext(1)
-    observer.sendNext(2)
-    observer.sendNext(3)
-    
-    var values: [Int] = []
-    
-    producer.start { event in
-        switch event {
-        case let .next(value):
-            values.append(value)
-        default:
-            break
-        }
-    }
-    
-    print(values)
-    
-    observer.sendNext(4)
-    
-    print(values)
-}
-
-/*:
-=======
->>>>>>> 731e9b0b
  ### `startWithSignal`
  Creates a Signal from the producer, passes it into the given closure,
  then starts sending events on the Signal when the closure has returned.
@@ -669,15 +621,9 @@
                 observer.sendCompleted()
             }
         }
-<<<<<<< HEAD
 				.retry(upTo: 1)
-        .startWithNext { value in
-            print(value)
-=======
-        .retry(1)
         .startWithResult { result in
             print(result)
->>>>>>> 731e9b0b
         }
 }
 
