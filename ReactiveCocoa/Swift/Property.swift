import Foundation
import enum Result.NoError

/// Represents a property that allows observation of its changes.
///
/// Only classes can conform to this protocol, because having a signal
/// for changes over time implies the origin must have a unique identity.
public protocol PropertyProtocol: class {
	associatedtype Value

	/// The current value of the property.
	var value: Value { get }

	/// A producer for signals that sends the property's current value,
	/// followed by all changes over time. It completes when the property
	/// has deinitialized, or has no further change.
	var producer: SignalProducer<Value, NoError> { get }

	/// A signal that will send the property's changes over time. It
	/// completes when the property has deinitialized, or has no further
	/// change.
	var signal: Signal<Value, NoError> { get }
}

/// Represents an observable property that can be mutated directly.
public protocol MutablePropertyProtocol: PropertyProtocol {
	/// The current value of the property.
	var value: Value { get set }
}

/// Protocol composition operators
///
/// The producer and the signal of transformed properties would complete
/// only when its source properties have deinitialized.
///
/// A transformed property would retain its ultimate source, but not
/// any intermediate property during the composition.
extension PropertyProtocol {
	/// Lifts a unary SignalProducer operator to operate upon PropertyProtocol instead.
	private func lift<U>(_ transform: @noescape (SignalProducer<Value, NoError>) -> SignalProducer<U, NoError>) -> Property<U> {
		return Property(self, transform: transform)
	}

	/// Lifts a binary SignalProducer operator to operate upon PropertyProtocol instead.
	private func lift<P: PropertyProtocol, U>(_ transform: @noescape (SignalProducer<Value, NoError>) -> (SignalProducer<P.Value, NoError>) -> SignalProducer<U, NoError>) -> @noescape (P) -> Property<U> {
		return { otherProperty in
			return Property(self, otherProperty, transform: transform)
		}
	}

	/// Maps the current value and all subsequent values to a new property.
	///
	/// - parameters:
	///   - transform: A closure that will map the current `value` of this
	///                `Property` to a new value.
	///
	/// - returns: A new instance of `AnyProperty` who's holds a mapped value
	///            from `self`.
	public func map<U>(_ transform: (Value) -> U) -> Property<U> {
		return lift { $0.map(transform) }
	}

	/// Combines the current value and the subsequent values of two `Property`s in
	/// the manner described by `Signal.combineLatestWith:`.
	///
	/// - parameters:
	///   - other: A property to combine `self`'s value with.
	///
	/// - returns: A property that holds a tuple containing values of `self` and
	///            the given property.
	public func combineLatest<P: PropertyProtocol>(with other: P) -> Property<(Value, P.Value)> {
		return lift(SignalProducer.combineLatest(with:))(other)
	}

	/// Zips the current value and the subsequent values of two `Property`s in
	/// the manner described by `Signal.zipWith`.
	///
	/// - parameters:
	///   - other: A property to zip `self`'s value with.
	///
	/// - returns: A property that holds a tuple containing values of `self` and
	///            the given property.
	public func zip<P: PropertyProtocol>(with other: P) -> Property<(Value, P.Value)> {
		return lift(SignalProducer.zip(with:))(other)
	}

	/// Forward events from `self` with history: values of the returned property
	/// are a tuple whose first member is the previous value and whose second
	/// member is the current value. `initial` is supplied as the first member
	/// when `self` sends its first value.
	///
	/// - parameters:
	///   - initial: A value that will be combined with the first value sent by
	///              `self`.
	///
	/// - returns: A property that holds tuples that contain previous and
	///            current values of `self`.
	public func combinePrevious(_ initial: Value) -> Property<(Value, Value)> {
		return lift { $0.combinePrevious(initial) }
	}

	/// Forward only those values from `self` which do not pass `isRepeat` with
	/// respect to the previous value.
	///
	/// - parameters:
	///   - isRepeat: A predicate to determine if the two given values are equal.
	///
	/// - returns: A property that does not emit events for two equal values
	///            sequentially.
	public func skipRepeats(_ isRepeat: (Value, Value) -> Bool) -> Property<Value> {
		return lift { $0.skipRepeats(isRepeat) }
	}
}

extension PropertyProtocol where Value: Equatable {
	/// Forward only those values from `self` which do not pass `isRepeat` with
	/// respect to the previous value.
	///
	/// - returns: A property that does not emit events for two equal values
	///            sequentially.
	public func skipRepeats() -> Property<Value> {
		return lift { $0.skipRepeats() }
	}
}

extension PropertyProtocol where Value: PropertyProtocol {
	/// Flattens the inner property held by `self` (into a single property of
	/// values), according to the semantics of the given strategy.
	///
	/// - parameters:
	///   - strategy: The preferred flatten strategy.
	///
	/// - returns: A property that sends the values of its inner properties.
	public func flatten(_ strategy: FlattenStrategy) -> Property<Value.Value> {
		return lift { $0.flatMap(strategy) { $0.producer } }
	}
}

extension PropertyProtocol {
	/// Maps each property from `self` to a new property, then flattens the
	/// resulting properties (into a single property), according to the
	/// semantics of the given strategy.
	///
	/// - parameters:
	///   - strategy: The preferred flatten strategy.
	///   - transform: The transform to be applied on `self` before flattening.
	///
	/// - returns: A property that sends the values of its inner properties.
	public func flatMap<P: PropertyProtocol>(_ strategy: FlattenStrategy, transform: (Value) -> P) -> Property<P.Value> {
		return lift { $0.flatMap(strategy) { transform($0).producer } }
	}

	/// Forward only those values from `self` that have unique identities across
	/// the set of all values that have been held.
	///
	/// - note: This causes the identities to be retained to check for 
	///         uniqueness.
	///
	/// - parameters:
	///   - transform: A closure that accepts a value and returns identity
	///                value.
	///
	/// - returns: A property that sends unique values during its lifetime.
	public func uniqueValues<Identity: Hashable>(_ transform: (Value) -> Identity) -> Property<Value> {
		return lift { $0.uniqueValues(transform) }
	}
}

extension PropertyProtocol where Value: Hashable {
	/// Forwards only those values from `self` that are unique across the set of
	/// all values that have been seen.
	///
	/// - note: This causes the identities to be retained to check for uniqueness.
	///         Providing a function that returns a unique value for each sent
	///         value can help you reduce the memory footprint.
	///
	/// - returns: A property that sends unique values during its lifetime.
	public func uniqueValues() -> Property<Value> {
		return lift { $0.uniqueValues() }
	}
}

extension PropertyProtocol {
	/// Combines the values of all the given properties, in the manner described
	/// by `combineLatest(with:)`.
	public static func combineLatest<A: PropertyProtocol, B: PropertyProtocol where Value == A.Value>(_ a: A, _ b: B) -> Property<(A.Value, B.Value)> {
		return a.combineLatest(with: b)
	}

	/// Combines the values of all the given properties, in the manner described
	/// by `combineLatest(with:)`.
	public static func combineLatest<A: PropertyProtocol, B: PropertyProtocol, C: PropertyProtocol where Value == A.Value>(_ a: A, _ b: B, _ c: C) -> Property<(A.Value, B.Value, C.Value)> {
		return combineLatest(a, b)
			.combineLatest(with: c)
			.map(repack)
	}

	/// Combines the values of all the given properties, in the manner described
	/// by `combineLatest(with:)`.
		public static func combineLatest<A: PropertyProtocol, B: PropertyProtocol, C: PropertyProtocol, D: PropertyProtocol where Value == A.Value>(_ a: A, _ b: B, _ c: C, _ d: D) -> Property<(A.Value, B.Value, C.Value, D.Value)> {
		return combineLatest(a, b, c)
			.combineLatest(with: d)
			.map(repack)
	}

	/// Combines the values of all the given properties, in the manner described
	/// by `combineLatest(with:)`.
		public static func combineLatest<A: PropertyProtocol, B: PropertyProtocol, C: PropertyProtocol, D: PropertyProtocol, E: PropertyProtocol where Value == A.Value>(_ a: A, _ b: B, _ c: C, _ d: D, _ e: E) -> Property<(A.Value, B.Value, C.Value, D.Value, E.Value)> {
		return combineLatest(a, b, c, d)
			.combineLatest(with: e)
			.map(repack)
	}

	/// Combines the values of all the given properties, in the manner described
	/// by `combineLatest(with:)`.
		public static func combineLatest<A: PropertyProtocol, B: PropertyProtocol, C: PropertyProtocol, D: PropertyProtocol, E: PropertyProtocol, F: PropertyProtocol where Value == A.Value>(_ a: A, _ b: B, _ c: C, _ d: D, _ e: E, _ f: F) -> Property<(A.Value, B.Value, C.Value, D.Value, E.Value, F.Value)> {
		return combineLatest(a, b, c, d, e)
			.combineLatest(with: f)
			.map(repack)
	}

	/// Combines the values of all the given properties, in the manner described
	/// by `combineLatest(with:)`.
		public static func combineLatest<A: PropertyProtocol, B: PropertyProtocol, C: PropertyProtocol, D: PropertyProtocol, E: PropertyProtocol, F: PropertyProtocol, G: PropertyProtocol where Value == A.Value>(_ a: A, _ b: B, _ c: C, _ d: D, _ e: E, _ f: F, _ g: G) -> Property<(A.Value, B.Value, C.Value, D.Value, E.Value, F.Value, G.Value)> {
		return combineLatest(a, b, c, d, e, f)
			.combineLatest(with: g)
			.map(repack)
	}

	/// Combines the values of all the given properties, in the manner described
	/// by `combineLatest(with:)`.
		public static func combineLatest<A: PropertyProtocol, B: PropertyProtocol, C: PropertyProtocol, D: PropertyProtocol, E: PropertyProtocol, F: PropertyProtocol, G: PropertyProtocol, H: PropertyProtocol where Value == A.Value>(_ a: A, _ b: B, _ c: C, _ d: D, _ e: E, _ f: F, _ g: G, _ h: H) -> Property<(A.Value, B.Value, C.Value, D.Value, E.Value, F.Value, G.Value, H.Value)> {
		return combineLatest(a, b, c, d, e, f, g)
			.combineLatest(with: h)
			.map(repack)
	}

	/// Combines the values of all the given properties, in the manner described
	/// by `combineLatest(with:)`.
		public static func combineLatest<A: PropertyProtocol, B: PropertyProtocol, C: PropertyProtocol, D: PropertyProtocol, E: PropertyProtocol, F: PropertyProtocol, G: PropertyProtocol, H: PropertyProtocol, I: PropertyProtocol where Value == A.Value>(_ a: A, _ b: B, _ c: C, _ d: D, _ e: E, _ f: F, _ g: G, _ h: H, _ i: I) -> Property<(A.Value, B.Value, C.Value, D.Value, E.Value, F.Value, G.Value, H.Value, I.Value)> {
		return combineLatest(a, b, c, d, e, f, g, h)
			.combineLatest(with: i)
			.map(repack)
	}

	/// Combines the values of all the given properties, in the manner described
	/// by `combineLatest(with:)`.
		public static func combineLatest<A: PropertyProtocol, B: PropertyProtocol, C: PropertyProtocol, D: PropertyProtocol, E: PropertyProtocol, F: PropertyProtocol, G: PropertyProtocol, H: PropertyProtocol, I: PropertyProtocol, J: PropertyProtocol where Value == A.Value>(_ a: A, _ b: B, _ c: C, _ d: D, _ e: E, _ f: F, _ g: G, _ h: H, _ i: I, _ j: J) -> Property<(A.Value, B.Value, C.Value, D.Value, E.Value, F.Value, G.Value, H.Value, I.Value, J.Value)> {
		return combineLatest(a, b, c, d, e, f, g, h, i)
			.combineLatest(with: j)
			.map(repack)
	}

	/// Combines the values of all the given producers, in the manner described by
	/// `combineLatest(with:)`. Returns nil if the sequence is empty.
	public static func combineLatest<S: Sequence where S.Iterator.Element: PropertyProtocol>(_ properties: S) -> Property<[S.Iterator.Element.Value]>? {
		var generator = properties.makeIterator()
		if let first = generator.next() {
			let initial = first.map { [$0] }
			return IteratorSequence(generator).reduce(initial) { property, next in
				property.combineLatest(with: next).map { $0.0 + [$0.1] }
			}
		}

		return nil
	}

	/// Zips the values of all the given properties, in the manner described by
	/// `zip(with:)`.
	public static func zip<A: PropertyProtocol, B: PropertyProtocol where Value == A.Value>(_ a: A, _ b: B) -> Property<(A.Value, B.Value)> {
		return a.zip(with: b)
	}

	/// Zips the values of all the given properties, in the manner described by
	/// `zip(with:)`.
	public static func zip<A: PropertyProtocol, B: PropertyProtocol, C: PropertyProtocol where Value == A.Value>(_ a: A, _ b: B, _ c: C) -> Property<(A.Value, B.Value, C.Value)> {
		return zip(a, b)
			.zip(with: c)
			.map(repack)
	}

	/// Zips the values of all the given properties, in the manner described by
	/// `zip(with:)`.
	public static func zip<A: PropertyProtocol, B: PropertyProtocol, C: PropertyProtocol, D: PropertyProtocol where Value == A.Value>(_ a: A, _ b: B, _ c: C, _ d: D) -> Property<(A.Value, B.Value, C.Value, D.Value)> {
		return zip(a, b, c)
			.zip(with: d)
			.map(repack)
	}

	/// Zips the values of all the given properties, in the manner described by
	/// `zip(with:)`.
	public static func zip<A: PropertyProtocol, B: PropertyProtocol, C: PropertyProtocol, D: PropertyProtocol, E: PropertyProtocol where Value == A.Value>(_ a: A, _ b: B, _ c: C, _ d: D, _ e: E) -> Property<(A.Value, B.Value, C.Value, D.Value, E.Value)> {
		return zip(a, b, c, d)
			.zip(with: e)
			.map(repack)
	}

	/// Zips the values of all the given properties, in the manner described by
	/// `zip(with:)`.
	public static func zip<A: PropertyProtocol, B: PropertyProtocol, C: PropertyProtocol, D: PropertyProtocol, E: PropertyProtocol, F: PropertyProtocol where Value == A.Value>(_ a: A, _ b: B, _ c: C, _ d: D, _ e: E, _ f: F) -> Property<(A.Value, B.Value, C.Value, D.Value, E.Value, F.Value)> {
		return zip(a, b, c, d, e)
			.zip(with: f)
			.map(repack)
	}

	/// Zips the values of all the given properties, in the manner described by
	/// `zip(with:)`.
	public static func zip<A: PropertyProtocol, B: PropertyProtocol, C: PropertyProtocol, D: PropertyProtocol, E: PropertyProtocol, F: PropertyProtocol, G: PropertyProtocol where Value == A.Value>(_ a: A, _ b: B, _ c: C, _ d: D, _ e: E, _ f: F, _ g: G) -> Property<(A.Value, B.Value, C.Value, D.Value, E.Value, F.Value, G.Value)> {
		return zip(a, b, c, d, e, f)
			.zip(with: g)
			.map(repack)
	}

	/// Zips the values of all the given properties, in the manner described by
	/// `zip(with:)`.
	public static func zip<A: PropertyProtocol, B: PropertyProtocol, C: PropertyProtocol, D: PropertyProtocol, E: PropertyProtocol, F: PropertyProtocol, G: PropertyProtocol, H: PropertyProtocol where Value == A.Value>(_ a: A, _ b: B, _ c: C, _ d: D, _ e: E, _ f: F, _ g: G, _ h: H) -> Property<(A.Value, B.Value, C.Value, D.Value, E.Value, F.Value, G.Value, H.Value)> {
		return zip(a, b, c, d, e, f, g)
			.zip(with: h)
			.map(repack)
	}

	/// Zips the values of all the given properties, in the manner described by
	/// `zip(with:)`.
	public static func zip<A: PropertyProtocol, B: PropertyProtocol, C: PropertyProtocol, D: PropertyProtocol, E: PropertyProtocol, F: PropertyProtocol, G: PropertyProtocol, H: PropertyProtocol, I: PropertyProtocol where Value == A.Value>(_ a: A, _ b: B, _ c: C, _ d: D, _ e: E, _ f: F, _ g: G, _ h: H, _ i: I) -> Property<(A.Value, B.Value, C.Value, D.Value, E.Value, F.Value, G.Value, H.Value, I.Value)> {
		return zip(a, b, c, d, e, f, g, h)
			.zip(with: i)
			.map(repack)
	}

	/// Zips the values of all the given properties, in the manner described by
	/// `zip(with:)`.
	public static func zip<A: PropertyProtocol, B: PropertyProtocol, C: PropertyProtocol, D: PropertyProtocol, E: PropertyProtocol, F: PropertyProtocol, G: PropertyProtocol, H: PropertyProtocol, I: PropertyProtocol, J: PropertyProtocol where Value == A.Value>(_ a: A, _ b: B, _ c: C, _ d: D, _ e: E, _ f: F, _ g: G, _ h: H, _ i: I, _ j: J) -> Property<(A.Value, B.Value, C.Value, D.Value, E.Value, F.Value, G.Value, H.Value, I.Value, J.Value)> {
		return zip(a, b, c, d, e, f, g, h, i)
			.zip(with: j)
			.map(repack)
	}

	/// Zips the values of all the given properties, in the manner described by
	/// `zip(with:)`. Returns nil if the sequence is empty.
	public static func zip<S: Sequence where S.Iterator.Element: PropertyProtocol>(_ properties: S) -> Property<[S.Iterator.Element.Value]>? {
		var generator = properties.makeIterator()
		if let first = generator.next() {
			let initial = first.map { [$0] }
			return IteratorSequence(generator).reduce(initial) { property, next in
				property.zip(with: next).map { $0.0 + [$0.1] }
			}
		}
		
		return nil
	}
}

/// A read-only property that can be observed for its changes over time. There are
/// three categories of read-only property:
///
/// # Constant property
/// Created by `Property(value:)`, the producer and signal of a constant
/// property would complete immediately when it is initialized.
///
/// # Existential property
/// Created by `Property(_:)`, an existential property passes through the
/// behavior of the wrapped property.
///
/// # Composed property
/// Created by either the compositional operators in `PropertyProtocol`, or
/// `Property(initial:followingBy:)`, a composed property presents a
/// composed view of its source, which can be a set of properties,
/// a producer, or a signal.
///
/// A composed property respects the lifetime of its source rather than its own.
/// In other words, its producer and signal can outlive the property itself, if
/// its source outlives it too.
public final class Property<Value>: PropertyProtocol {
	private let sources: [AnyObject]
	private let disposable: Disposable?

	private let _value: () -> Value
	private let _producer: () -> SignalProducer<Value, NoError>
	private let _signal: () -> Signal<Value, NoError>

	/// The current value of the property.
	public var value: Value {
		return _value()
	}

	/// A producer for Signals that will send the property's current
	/// value, followed by all changes over time, then complete when the
	/// property has deinitialized or has no further changes.
	public var producer: SignalProducer<Value, NoError> {
		return _producer()
	}

	/// A signal that will send the property's changes over time, then
	/// complete when the property has deinitialized or has no further changes.
	///
	/// It is strongly discouraged to use `signal` on any transformed property.
	public var signal: Signal<Value, NoError> {
		return _signal()
	}

	/// Initializes a constant property.
	///
	/// - parameters:
	///   - property: A value of the constant property.
	public init(value: Value) {
		sources = []
		disposable = nil
		_value = { value }
		_producer = { SignalProducer(value: value) }
		_signal = { Signal<Value, NoError>.empty }
	}

	/// Initializes an existential property which wraps the given property.
	///
	/// - parameters:
	///   - property: A property to be wrapped.
	public init<P: PropertyProtocol where P.Value == Value>(_ property: P) {
		sources = Property.capture(property)
		disposable = nil
		_value = { property.value }
		_producer = { property.producer }
		_signal = { property.signal }
	}

	/// Initializes a composed property that first takes on `initial`, then each
	/// value sent on a signal created by `producer`.
	///
	/// - parameters:
	///   - initial: Starting value for the property.
	///   - producer: A producer that will start immediately and send values to
	///               the property.
	public convenience init(initial: Value, then producer: SignalProducer<Value, NoError>) {
		self.init(unsafeProducer: producer.prefix(value: initial),
		          capturing: [])
	}

	/// Initialize a composed property that first takes on `initial`, then each
	/// value sent on `signal`.
	///
	/// - parameters:
	///   - initialValue: Starting value for the property.
	///   - signal: A signal that will send values to the property.
	public convenience init(initial: Value, then signal: Signal<Value, NoError>) {
		self.init(unsafeProducer: SignalProducer(signal: signal).prefix(value: initial),
		          capturing: [])
	}

	/// Initialize a composed property by applying the unary `SignalProducer`
	/// transform on `property`.
	///
	/// - parameters:
	///   - property: The source property.
	///   - transform: A unary `SignalProducer` transform to be applied on
	///     `property`.
	private convenience init<P: PropertyProtocol>(_ property: P, transform: @noescape (SignalProducer<P.Value, NoError>) -> SignalProducer<Value, NoError>) {
		self.init(unsafeProducer: transform(property.producer),
		          capturing: Property.capture(property))
	}

	/// Initialize a composed property by applying the binary `SignalProducer`
	/// transform on `firstProperty` and `secondProperty`.
	///
	/// - parameters:
	///   - firstProperty: The first source property.
	///   - secondProperty: The first source property.
	///   - transform: A binary `SignalProducer` transform to be applied on
	///             `firstProperty` and `secondProperty`.
	private convenience init<P1: PropertyProtocol, P2: PropertyProtocol>(_ firstProperty: P1, _ secondProperty: P2, transform: @noescape (SignalProducer<P1.Value, NoError>) -> (SignalProducer<P2.Value, NoError>) -> SignalProducer<Value, NoError>) {
		self.init(unsafeProducer: transform(firstProperty.producer)(secondProperty.producer),
		          capturing: Property.capture(firstProperty) + Property.capture(secondProperty))
	}

	/// Initialize a composed property from a producer that promises to send
	/// at least one value synchronously in its start handler before sending any
	/// subsequent event.
	///
	/// - important: The producer and the signal of the created property would
	///              complete only when the `unsafeProducer` completes.
	///
	/// - warning: If the producer fails its promise, a fatal error would be
	///            raised.
	///
	/// - parameters:
	///   - firstProperty: The composed producer for creating the property.
	///   - sources: The property sources to be captured.
	private init(unsafeProducer: SignalProducer<Value, NoError>, capturing propertySources: [AnyObject]) {
		var value: Value!

		disposable = unsafeProducer.start { event in
			switch event {
			case let .next(newValue):
				value = newValue

			case .completed, .interrupted:
				break

			case let .failed(error):
				fatalError("Receive unexpected error from a producer of `NoError` type: \(error)")
			}
		}

		guard value != nil else {
			fatalError("A producer promised to send at least one value. Received none.")
		}

		sources = propertySources
		_value = { value }
		_producer = { unsafeProducer }
		_signal = {
			var extractedSignal: Signal<Value, NoError>!
			unsafeProducer.startWithSignal { signal, _ in extractedSignal = signal }
			return extractedSignal
		}
	}

	deinit {
		disposable?.dispose()
	}

	/// Inspect if `property` is an `AnyProperty` and has already captured its
	/// sources using a closure. Returns that closure if it does. Otherwise,
	/// returns a closure which captures `property`.
	///
	/// - parameters:
	///   - property: The property to be insepcted.
	private static func capture<P: PropertyProtocol>(_ property: P) -> [AnyObject] {
		if let property = property as? Property<P.Value> {
			return property.sources
		} else {
			return [property]
		}
	}
}

/// A mutable property of type `Value` that allows observation of its changes.
///
/// Instances of this class are thread-safe.
public final class MutableProperty<Value>: MutablePropertyProtocol {
	private let observer: Signal<Value, NoError>.Observer

<<<<<<< HEAD
	/// Need a recursive lock around `value` to allow recursive access to
	/// `value`. Note that recursive sets will still deadlock because the
	/// underlying producer prevents sending recursive events.
	private let lock: RecursiveLock

	/// The box of the underlying storage, which may outlive the property
	/// if a returned producer is being retained.
	private let box: Box<Value>
=======
	private let _atomic: Atomic<Value>
>>>>>>> 37b05ddf

	/// The current value of the property.
	///
	/// Setting this to a new value will notify all observers of `signal`, or
	/// signals created using `producer`.
	public var value: Value {
		get {
			return _atomic.withValue { $0 }
		}

		set {
			swap(newValue)
		}
	}

	/// A signal that will send the property's changes over time,
	/// then complete when the property has deinitialized.
	public let signal: Signal<Value, NoError>

	/// A producer for Signals that will send the property's current value,
	/// followed by all changes over time, then complete when the property has
	/// deinitialized.
	public var producer: SignalProducer<Value, NoError> {
<<<<<<< HEAD
		return SignalProducer { [box, weak self] producerObserver, producerDisposable in
			if let strongSelf = self {
				strongSelf.withValue { value in
=======
		return SignalProducer { [_atomic, weak self] producerObserver, producerDisposable in
			_atomic.withValue { value in
				if let strongSelf = self {
>>>>>>> 37b05ddf
					producerObserver.sendNext(value)
					producerDisposable += strongSelf.signal.observe(producerObserver)
				} else {
					producerObserver.sendNext(value)
					producerObserver.sendCompleted()
				}
<<<<<<< HEAD
			} else {
				/// As the setter would have been deinitialized with the property,
				/// the underlying storage would be immutable, and locking is no longer necessary.
				producerObserver.sendNext(box.value)
				producerObserver.sendCompleted()
=======
>>>>>>> 37b05ddf
			}
		}
	}

	/// Initializes a mutable property that first takes on `initialValue`
	///
	/// - parameters:
	///   - initialValue: Starting value for the mutable property.
	public init(_ initialValue: Value) {
<<<<<<< HEAD
		lock = RecursiveLock()
		lock.name = "org.reactivecocoa.ReactiveCocoa.MutableProperty"

		box = Box(initialValue)
=======
		/// Need a recursive lock around `value` to allow recursive access to
		/// `value`. Note that recursive sets will still deadlock because the
		/// underlying producer prevents sending recursive events.
		let lock = NSRecursiveLock()
		lock.name = "org.reactivecocoa.ReactiveCocoa.MutableProperty"
		_atomic = Atomic(initialValue, mutex: lock)
>>>>>>> 37b05ddf
		(signal, observer) = Signal.pipe()
	}

	/// Atomically replaces the contents of the variable.
	///
	/// - parameters:
	///   - newValue: New property value.
	///
	/// - returns: The previous property value.
	@discardableResult
	public func swap(_ newValue: Value) -> Value {
		return modify { $0 = newValue }
	}

	/// Atomically modifies the variable.
	///
	/// - parameters:
	///   - action: A closure that accepts old property value and returns a new
	///             property value.
	/// - returns: The previous property value.
<<<<<<< HEAD
	@discardableResult
	public func modify(_ action: @noescape (inout Value) throws -> Void) rethrows -> Value {
		return try withValue { value in
			try action(&box.value)
			observer.sendNext(box.value)
			return value
		}
=======
	public func modify(@noescape action: (Value) throws -> Value) rethrows -> Value {
		return try _atomic.modify(action, completion: observer.sendNext)
>>>>>>> 37b05ddf
	}

	/// Atomically performs an arbitrary action using the current value of the
	/// variable.
	///
	/// - parameters:
	///   - action: A closure that accepts current property value.
	///
	/// - returns: the result of the action.
<<<<<<< HEAD
	@discardableResult
	public func withValue<Result>(action: @noescape (Value) throws -> Result) rethrows -> Result {
		lock.lock()
		defer { lock.unlock() }

		return try action(box.value)
=======
	public func withValue<Result>(@noescape action: (Value) throws -> Result) rethrows -> Result {
		return try _atomic.withValue(action)
>>>>>>> 37b05ddf
	}

	deinit {
		observer.sendCompleted()
	}
}

private class Box<Value> {
	var value: Value

	init(_ value: Value) {
		self.value = value
	}
}

infix operator <~ {
	associativity right

	// Binds tighter than assignment but looser than everything else
	precedence 93
}

/// Binds a signal to a property, updating the property's value to the latest
/// value sent by the signal.
///
/// - note: The binding will automatically terminate when the property is
///         deinitialized, or when the signal sends a `completed` event.
///
/// ````
/// let property = MutableProperty(0)
/// let signal = Signal({ /* do some work after some time */ })
/// property <~ signal
/// ````
///
/// ````
/// let property = MutableProperty(0)
/// let signal = Signal({ /* do some work after some time */ })
/// let disposable = property <~ signal
/// ...
/// // Terminates binding before property dealloc or signal's 
/// // `completed` event.
/// disposable.dispose()
/// ````
///
/// - parameters:
///   - property: A property to bind to.
///   - signal: A signal to bind.
///
/// - returns: A disposable that can be used to terminate binding before the
///            deinitialization of property or signal's `completed` event.
@discardableResult
public func <~ <P: MutablePropertyProtocol>(property: P, signal: Signal<P.Value, NoError>) -> Disposable {
	let disposable = CompositeDisposable()
	disposable += property.producer.startWithCompleted {
		disposable.dispose()
	}

	disposable += signal.observe { [weak property] event in
		switch event {
		case let .next(value):
			property?.value = value
		case .completed:
			disposable.dispose()
		case .failed, .interrupted:
			break
		}
	}

	return disposable
}

/// Creates a signal from the given producer, which will be immediately bound to
/// the given property, updating the property's value to the latest value sent
/// by the signal.
///
/// ````
/// let property = MutableProperty(0)
/// let producer = SignalProducer<Int, NoError>(value: 1)
/// property <~ producer
/// print(property.value) // prints `1`
/// ````
///
/// ````
/// let property = MutableProperty(0)
/// let producer = SignalProducer({ /* do some work after some time */ })
/// let disposable = (property <~ producer)
/// ...
/// // Terminates binding before property dealloc or
/// // signal's `completed` event.
/// disposable.dispose()
/// ````
///
/// - note: The binding will automatically terminate when the property is 
///         deinitialized, or when the created producer sends a `completed` 
///         event.
///
/// - parameters:
///   - property: A property to bind to.
///   - producer: A producer to bind.
///
/// - returns: A disposable that can be used to terminate binding before the
///            deinitialization of property or producer's `completed` event.
@discardableResult
public func <~ <P: MutablePropertyProtocol>(property: P, producer: SignalProducer<P.Value, NoError>) -> Disposable {
	let disposable = CompositeDisposable()

	producer
		.on(completed: { disposable.dispose() })
		.startWithSignal { signal, signalDisposable in
			disposable += property <~ signal
			disposable += signalDisposable

			disposable += property.producer.startWithCompleted {
				disposable.dispose()
			}
		}

	return disposable
}

/// Binds a signal to a property, updating the property's value to the latest
/// value sent by the signal.
///
/// - note: The binding will automatically terminate when the property is
///         deinitialized, or when the signal sends a `completed` event.
///
/// ````
/// let property = MutableProperty(0)
/// let signal = Signal({ /* do some work after some time */ })
/// property <~ signal
/// ````
///
/// ````
/// let property = MutableProperty(0)
/// let signal = Signal({ /* do some work after some time */ })
/// let disposable = property <~ signal
/// ...
/// // Terminates binding before property dealloc or signal's 
/// // `completed` event.
/// disposable.dispose()
/// ````
///
/// - parameters:
///   - property: A property to bind to.
///   - signal: A signal to bind.
///
/// - returns: A disposable that can be used to terminate binding before the
///            deinitialization of property or signal's `completed` event.
@discardableResult
public func <~ <P: MutablePropertyProtocol, S: SignalProtocol where P.Value == S.Value?, S.Error == NoError>(property: P, signal: S) -> Disposable {
	return property <~ signal.optionalize()
}

/// Creates a signal from the given producer, which will be immediately bound to
/// the given property, updating the property's value to the latest value sent
/// by the signal.
///
/// ````
/// let property = MutableProperty(0)
/// let producer = SignalProducer<Int, NoError>(value: 1)
/// property <~ producer
/// print(property.value) // prints `1`
/// ````
///
/// ````
/// let property = MutableProperty(0)
/// let producer = SignalProducer({ /* do some work after some time */ })
/// let disposable = (property <~ producer)
/// ...
/// // Terminates binding before property dealloc or
/// // signal's `completed` event.
/// disposable.dispose()
/// ````
///
/// - note: The binding will automatically terminate when the property is 
///         deinitialized, or when the created producer sends a `completed` 
///         event.
///
/// - parameters:
///   - property: A property to bind to.
///   - producer: A producer to bind.
///
/// - returns: A disposable that can be used to terminate binding before the
///            deinitialization of property or producer's `completed` event.
@discardableResult
public func <~ <P: MutablePropertyProtocol, S: SignalProducerProtocol where P.Value == S.Value?, S.Error == NoError>(property: P, producer: S) -> Disposable {
	return property <~ producer.optionalize()
}

/// Binds `destinationProperty` to the latest values of `sourceProperty`.
///
/// ````
/// let dstProperty = MutableProperty(0)
/// let srcProperty = ConstantProperty(10)
/// dstProperty <~ srcProperty
/// print(dstProperty.value) // prints 10
/// ````
///
/// ````
/// let dstProperty = MutableProperty(0)
/// let srcProperty = ConstantProperty(10)
/// let disposable = (dstProperty <~ srcProperty)
/// ...
/// disposable.dispose() // terminate the binding earlier if
///                      // needed
/// ````
///
/// - note: The binding will automatically terminate when either property is
///         deinitialized.
///
/// - parameters:
///   - destinationProperty: A property to bind to.
///   - sourceProperty: A property to bind.
///
/// - returns: A disposable that can be used to terminate binding before the
///            deinitialization of destination property or source property
///            producer's `completed` event.
@discardableResult
public func <~ <Destination: MutablePropertyProtocol, Source: PropertyProtocol where Destination.Value == Source.Value?>(destinationProperty: Destination, sourceProperty: Source) -> Disposable {
	return destinationProperty <~ sourceProperty.producer
}

/// Binds `destinationProperty` to the latest values of `sourceProperty`.
///
/// ````
/// let dstProperty = MutableProperty(0)
/// let srcProperty = ConstantProperty(10)
/// dstProperty <~ srcProperty
/// print(dstProperty.value) // prints 10
/// ````
///
/// ````
/// let dstProperty = MutableProperty(0)
/// let srcProperty = ConstantProperty(10)
/// let disposable = (dstProperty <~ srcProperty)
/// ...
/// disposable.dispose() // terminate the binding earlier if
///                      // needed
/// ````
///
/// - note: The binding will automatically terminate when either property is
///         deinitialized.
///
/// - parameters:
///   - destinationProperty: A property to bind to.
///   - sourceProperty: A property to bind.
///
/// - returns: A disposable that can be used to terminate binding before the
///            deinitialization of destination property or source property
///            producer's `completed` event.
@discardableResult
public func <~ <Destination: MutablePropertyProtocol, Source: PropertyProtocol where Source.Value == Destination.Value>(destinationProperty: Destination, sourceProperty: Source) -> Disposable {
	return destinationProperty <~ sourceProperty.producer
}<|MERGE_RESOLUTION|>--- conflicted
+++ resolved
@@ -538,18 +538,7 @@
 public final class MutableProperty<Value>: MutablePropertyProtocol {
 	private let observer: Signal<Value, NoError>.Observer
 
-<<<<<<< HEAD
-	/// Need a recursive lock around `value` to allow recursive access to
-	/// `value`. Note that recursive sets will still deadlock because the
-	/// underlying producer prevents sending recursive events.
-	private let lock: RecursiveLock
-
-	/// The box of the underlying storage, which may outlive the property
-	/// if a returned producer is being retained.
-	private let box: Box<Value>
-=======
 	private let _atomic: Atomic<Value>
->>>>>>> 37b05ddf
 
 	/// The current value of the property.
 	///
@@ -573,29 +562,15 @@
 	/// followed by all changes over time, then complete when the property has
 	/// deinitialized.
 	public var producer: SignalProducer<Value, NoError> {
-<<<<<<< HEAD
-		return SignalProducer { [box, weak self] producerObserver, producerDisposable in
-			if let strongSelf = self {
-				strongSelf.withValue { value in
-=======
 		return SignalProducer { [_atomic, weak self] producerObserver, producerDisposable in
 			_atomic.withValue { value in
 				if let strongSelf = self {
->>>>>>> 37b05ddf
 					producerObserver.sendNext(value)
 					producerDisposable += strongSelf.signal.observe(producerObserver)
 				} else {
 					producerObserver.sendNext(value)
 					producerObserver.sendCompleted()
 				}
-<<<<<<< HEAD
-			} else {
-				/// As the setter would have been deinitialized with the property,
-				/// the underlying storage would be immutable, and locking is no longer necessary.
-				producerObserver.sendNext(box.value)
-				producerObserver.sendCompleted()
-=======
->>>>>>> 37b05ddf
 			}
 		}
 	}
@@ -605,19 +580,13 @@
 	/// - parameters:
 	///   - initialValue: Starting value for the mutable property.
 	public init(_ initialValue: Value) {
-<<<<<<< HEAD
-		lock = RecursiveLock()
-		lock.name = "org.reactivecocoa.ReactiveCocoa.MutableProperty"
-
-		box = Box(initialValue)
-=======
 		/// Need a recursive lock around `value` to allow recursive access to
 		/// `value`. Note that recursive sets will still deadlock because the
 		/// underlying producer prevents sending recursive events.
-		let lock = NSRecursiveLock()
+		let lock = RecursiveLock()
 		lock.name = "org.reactivecocoa.ReactiveCocoa.MutableProperty"
 		_atomic = Atomic(initialValue, mutex: lock)
->>>>>>> 37b05ddf
+
 		(signal, observer) = Signal.pipe()
 	}
 
@@ -638,18 +607,9 @@
 	///   - action: A closure that accepts old property value and returns a new
 	///             property value.
 	/// - returns: The previous property value.
-<<<<<<< HEAD
 	@discardableResult
 	public func modify(_ action: @noescape (inout Value) throws -> Void) rethrows -> Value {
-		return try withValue { value in
-			try action(&box.value)
-			observer.sendNext(box.value)
-			return value
-		}
-=======
-	public func modify(@noescape action: (Value) throws -> Value) rethrows -> Value {
 		return try _atomic.modify(action, completion: observer.sendNext)
->>>>>>> 37b05ddf
 	}
 
 	/// Atomically performs an arbitrary action using the current value of the
@@ -659,17 +619,9 @@
 	///   - action: A closure that accepts current property value.
 	///
 	/// - returns: the result of the action.
-<<<<<<< HEAD
 	@discardableResult
 	public func withValue<Result>(action: @noescape (Value) throws -> Result) rethrows -> Result {
-		lock.lock()
-		defer { lock.unlock() }
-
-		return try action(box.value)
-=======
-	public func withValue<Result>(@noescape action: (Value) throws -> Result) rethrows -> Result {
 		return try _atomic.withValue(action)
->>>>>>> 37b05ddf
 	}
 
 	deinit {
