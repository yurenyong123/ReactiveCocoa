--- conflicted
+++ resolved
@@ -42,16 +42,11 @@
     ///
     /// This can be used as an alternative to `DynamicProperty` for creating strongly typed
     /// bindings on Cocoa objects.
-<<<<<<< HEAD
-    public func rex_classProperty<T: AnyObject>(host: AnyObject, keyPath: StaticString, placeholder: () -> T) -> MutableProperty<T> {
-        return associatedProperty(self, keyPath: keyPath, placeholder: placeholder)
-=======
     ///
     /// N.B. Ensure that `self` isn't strongly captured by `placeholder`, otherwise this will
     /// create a retain cycle causing `self` to never dealloc.
     public func rex_classProperty<T: AnyObject>(keyPath: StaticString, placeholder: () -> T) -> MutableProperty<T> {
-        return associatedProperty(self, keyPath, placeholder)
->>>>>>> 18f4f76b
+        return associatedProperty(self, keyPath: keyPath, placeholder: placeholder)
     }
 
     /// Attaches a `MutableProperty` value under `key`. The property is initialized with
